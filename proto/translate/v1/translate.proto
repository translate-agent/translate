syntax = "proto3";

package translate.v1;

import "google/api/annotations.proto";
import "google/protobuf/empty.proto";
import "google/protobuf/field_mask.proto";

enum Schema {
  UNSPECIFIED = 0;
  JSON_NG_LOCALIZE = 1;
  JSON_NGX_TRANSLATE = 2;
  GO = 3;
  ARB = 4;
  POT = 5;
  XLIFF_12 = 6;
  XLIFF_2 = 7;
}

message Message {
  string id = 1;
  string message = 2;
  string description = 3;
<<<<<<< HEAD
  Status status = 4;

  enum Status {
    UNTRANSLATED = 0;
    FUZZY = 1;
    TRANSLATED = 2;
  }
=======
  repeated string positions = 4;
  bool fuzzy = 5;
>>>>>>> c530ecc2
}

message Messages {
  string language = 1;
  bool original = 2;
  repeated Message messages = 3;
}

message Service {
  string id = 1;
  string name = 2;
}

// --------------Translate File requests/responses-------------------

message UploadTranslationFileRequest {
  string language = 1;
  bytes data = 2;
  Schema schema = 3;
  string service_id = 4;
  bool original = 5;
  bool populate_translations = 6;
}

message DownloadTranslationFileRequest {
  string language = 1;
  Schema schema = 2;
  string service_id = 3;
}

message DownloadTranslationFileResponse {
  bytes data = 1;
}

// --------------Messages requests/responses-------------------

message CreateMessagesRequest {
  string service_id = 1;
  Messages messages = 2;
}

message ListMessagesRequest {
  string service_id = 1;
}

message ListMessagesResponse {
  repeated Messages messages = 1;
}

message UpdateMessagesRequest {
  string service_id = 1;
  bool populate_translations = 2;
  Messages messages = 3;
}

// -----------------Service requests/responses-----------------------

message GetServiceRequest {
  string id = 1;
}

message ListServicesRequest {}

message ListServicesResponse {
  repeated Service services = 1;
}

message CreateServiceRequest {
  Service service = 1;
}

message UpdateServiceRequest {
  Service service = 1;
  google.protobuf.FieldMask update_mask = 2;
}

message DeleteServiceRequest {
  string id = 1;
}

service TranslateService {
  rpc GetService(GetServiceRequest) returns (Service) {
    option (google.api.http) = {get: "/v1/services/{id}"};
  }

  rpc ListServices(ListServicesRequest) returns (ListServicesResponse) {
    option (google.api.http) = {get: "/v1/services"};
  }

  rpc CreateService(CreateServiceRequest) returns (Service) {
    option (google.api.http) = {
      post: "/v1/services"
      body: "service"
    };
  }

  rpc UpdateService(UpdateServiceRequest) returns (Service) {
    option (google.api.http) = {
      put: "/v1/services/{service.id}"
      body: "service"
      additional_bindings [
        {
          patch: "/v1/services/{service.id}"
          body: "service"
        }
      ]
    };
  }

  rpc DeleteService(DeleteServiceRequest) returns (google.protobuf.Empty) {
    option (google.api.http) = {delete: "/v1/services/{id}"};
  }

  rpc CreateMessages(CreateMessagesRequest) returns (Messages) {
    option (google.api.http) = {
      post: "/v1/services/{service_id}/messages",
      body: "messages"
    };
  }

  rpc UpdateMessages(UpdateMessagesRequest) returns (Messages) {
    option (google.api.http) = {
      put: "/v1/services/{service_id}/messages"
      body: "messages"
    };
  }

  rpc ListMessages(ListMessagesRequest) returns (ListMessagesResponse) {
    option (google.api.http) = {get: "/v1/services/{service_id}/messages"};
  }

  rpc UploadTranslationFile(UploadTranslationFileRequest) returns (google.protobuf.Empty) {
    option (google.api.http) = {
      put: "/v1/services/{service_id}/files/{language}"
      additional_bindings [
        {put: "/v1/services/{service_id}/files"}]
    };
  }

  rpc DownloadTranslationFile(DownloadTranslationFileRequest) returns (DownloadTranslationFileResponse) {
    option (google.api.http) = {get: "/v1/services/{service_id}/files/{language}"};
  }
}<|MERGE_RESOLUTION|>--- conflicted
+++ resolved
@@ -21,18 +21,14 @@
   string id = 1;
   string message = 2;
   string description = 3;
-<<<<<<< HEAD
   Status status = 4;
+  repeated string positions = 5;
 
   enum Status {
     UNTRANSLATED = 0;
     FUZZY = 1;
     TRANSLATED = 2;
   }
-=======
-  repeated string positions = 4;
-  bool fuzzy = 5;
->>>>>>> c530ecc2
 }
 
 message Messages {
