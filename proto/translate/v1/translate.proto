syntax = "proto3";

package translate.v1;

import "google/api/annotations.proto";
import "google/protobuf/empty.proto";
import "google/protobuf/field_mask.proto";

enum Schema {
  UNSPECIFIED = 0;
  JSON_NG_LOCALIZE = 1;
  JSON_NGX_TRANSLATE = 2;
  GO = 3;
  ARB = 4;
  POT = 5;
  XLIFF_12 = 6;
  XLIFF_2 = 7;
}

message Message {
  string id = 1;
  string message = 2;
  string description = 3;
  bool fuzzy = 4;
}

message Messages {
  string language = 1;
  repeated Message messages = 2;
}

message Service {
  string id = 1;
  string name = 2;
}

// --------------Translate File requests/responses-------------------

message UploadTranslationFileRequest {
  string language = 1;
  bytes data = 2;
  Schema schema = 3;
  string service_id = 4;
}

message DownloadTranslationFileRequest {
  string language = 1;
  Schema schema = 2;
  string service_id = 3;
}

message DownloadTranslationFileResponse {
  bytes data = 1;
}

// --------------Messages requests/responses-------------------

message CreateMessagesRequest {
  string service_id = 1;
  Messages messages = 2;
}

message ListMessagesRequest {
  string service_id = 1;
}

message ListMessagesResponse {
  repeated Messages messages = 1;
}

message UpdateMessagesRequest{
  string service_id = 1;
  Messages messages = 2;
}

// -----------------Service requests/responses-----------------------

message GetServiceRequest {
  string id = 1;
}

message ListServicesRequest {}

message ListServicesResponse {
  repeated Service services = 1;
}

message CreateServiceRequest {
  Service service = 1;
}

message UpdateServiceRequest {
  Service service = 1;
  google.protobuf.FieldMask update_mask = 2;
}

message DeleteServiceRequest {
  string id = 1;
}

service TranslateService {
  rpc GetService(GetServiceRequest) returns (Service) {
    option (google.api.http) = {get: "/v1/services/{id}"};
  }

  rpc ListServices(ListServicesRequest) returns (ListServicesResponse) {
    option (google.api.http) = {get: "/v1/services"};
  }

  rpc CreateService(CreateServiceRequest) returns (Service) {
    option (google.api.http) = {
      post: "/v1/services"
      body: "service"
    };
  }

  rpc UpdateService(UpdateServiceRequest) returns (Service) {
    option (google.api.http) = {
      put: "/v1/services/{service.id}"
      body: "service"
      additional_bindings [
        {
          patch: "/v1/services/{service.id}"
          body: "service"
        }
      ]
    };
  }

  rpc DeleteService(DeleteServiceRequest) returns (google.protobuf.Empty) {
    option (google.api.http) = {delete: "/v1/services/{id}"};
  }

  rpc CreateMessages(CreateMessagesRequest) returns (Messages) {
    option (google.api.http) = {
      post: "/v1/services/{service_id}/messages",
      body: "messages"
    };
  }

<<<<<<< HEAD
  rpc UpdateMessages(UpdateMessagesRequest) returns (Messages) {
    option (google.api.http) = {
      put: "/v1/services/{service_id}/messages"
      body: "messages"
    };
  }

=======
>>>>>>> 54d1f8b5
  rpc ListMessages(ListMessagesRequest) returns (ListMessagesResponse) {
    option (google.api.http) = {get: "/v1/services/{service_id}/messages"};
  }

  rpc UploadTranslationFile(UploadTranslationFileRequest) returns (google.protobuf.Empty) {
    option (google.api.http) = {
      put: "/v1/services/{service_id}/files/{language}"
      additional_bindings [
        {put: "/v1/services/{service_id}/files"}]
    };
  }

  rpc DownloadTranslationFile(DownloadTranslationFileRequest) returns (DownloadTranslationFileResponse) {
    option (google.api.http) = {get: "/v1/services/{service_id}/files/{language}"};
  }
}<|MERGE_RESOLUTION|>--- conflicted
+++ resolved
@@ -138,7 +138,6 @@
     };
   }
 
-<<<<<<< HEAD
   rpc UpdateMessages(UpdateMessagesRequest) returns (Messages) {
     option (google.api.http) = {
       put: "/v1/services/{service_id}/messages"
@@ -146,8 +145,6 @@
     };
   }
 
-=======
->>>>>>> 54d1f8b5
   rpc ListMessages(ListMessagesRequest) returns (ListMessagesResponse) {
     option (google.api.http) = {get: "/v1/services/{service_id}/messages"};
   }
