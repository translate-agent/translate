VERSION 0.7

ARG --global USERARCH

ARG --global go_version=1.20.5
ARG --global golangci_lint_version=1.53.2
ARG --global bufbuild_version=1.21.0
ARG --global migrate_version=4.16.1
ARG --global sqlfluff_version=2.1.1

FROM --platform=linux/$USERARCH golang:$go_version-alpine

deps:
  WORKDIR /translate
  COPY go.mod go.sum .
  RUN --mount=type=cache,target=/go/pkg/mod go mod download
  SAVE ARTIFACT go.mod AS LOCAL go.mod
  SAVE ARTIFACT go.sum AS LOCAL go.sum

go:
  FROM +deps
  COPY --dir cmd pkg .
  COPY --platform=linux/$USERARCH +proto/translate/v1/* pkg/pb/translate/v1
  SAVE ARTIFACT /translate 

proto:
  FROM bufbuild/buf:$bufbuild_version
  ENV BUF_CACHE_DIR=/.cache/buf_cache
  COPY --dir proto .
  WORKDIR proto
  RUN \
    --mount=type=cache,target=$BUF_CACHE_DIR \
      buf mod update && buf build && buf generate

  RUN sed -i'.bak' '/client.UploadTranslationFile/i \
  \\tfile, _, err := req.FormFile("file")\n\
	\tif err != nil {\n\
		\t\t\treturn nil, metadata, status.Errorf(codes.InvalidArgument, "%s", "'file' is required")\n\
	\t}\n\
  \tdefer file.Close()\n\
	\n\
	\tprotoReq.Data, err = io.ReadAll(file)\n\
	\tif err != nil {\n\
		\t\t\treturn nil, metadata, status.Errorf(codes.Internal, "%v", err)\n\
	\t}\n\
  ' gen/proto/go/translate/v1/translate.pb.gw.go

  RUN rm gen/proto/go/translate/v1/translate.pb.gw.go.bak
  SAVE ARTIFACT . proto
  SAVE ARTIFACT gen/proto/go/translate/v1 translate/v1 AS LOCAL pkg/pb/translate/v1

# migrate runs DDL migration scripts against the given database.
migrate:
  FROM migrate/migrate:v$migrate_version
  ARG --required db # supported databases: mysql
  ARG --required db_user
  ARG --required db_host
  ARG --required db_port
  ARG --required db_schema
  ARG cmd=up
  WORKDIR /migrations
  COPY migrate/$db/* /migrations
  RUN --push --secret=db_password \
    if [[ $db = "mysql" ]]; then yes | migrate -path=. -database "$db://$db_user:$db_password@tcp($db_host:$db_port)/$db_schema" $cmd; fi

check:
  BUILD +lint
  BUILD +test

# -----------------------Linting-----------------------

lint-migrate:
  FROM sqlfluff/sqlfluff:$sqlfluff_version
  WORKDIR migrate
  COPY migrate .sqlfluff .
  RUN sqlfluff lint

lint-go:
  FROM golangci/golangci-lint:v$golangci_lint_version-alpine
  WORKDIR translate
  COPY +go/translate .
  COPY .golangci.yml .
  RUN --mount=type=cache,target=/root/.cache/golangci_lint golangci-lint run

lint-proto:
  FROM bufbuild/buf:$bufbuild_version
  WORKDIR proto
  COPY +proto/proto .
  RUN buf lint

lint:
  BUILD +lint-go
  BUILD +lint-proto
  BUILD +lint-migrate

# -----------------------Testing-----------------------

test-unit:
  FROM +go
  RUN go test ./...

test-integration:
  FROM earthly/dind:alpine
  COPY .earthly/compose.yaml compose.yaml
  COPY +go/translate /translate
  COPY --dir migrate/mysql migrate
  WITH DOCKER --compose compose.yaml --service mysql --pull migrate/migrate:v$migrate_version --pull golang:$go_version-alpine
    RUN --no-cache --secret=googletranslate_api_key \
      --mount=type=cache,target=/go/pkg/mod \
      --mount=type=cache,target=/root/.cache/go-build \

      # Wait for the MySQL server to start running
      docker exec mysql sh -c 'mysqladmin ping -h 127.0.0.1 -u root --wait=30 --silent' && \

      # Run database migrations using the migrate/migrate image
      docker run -v /migrate:/migrations --network=host migrate/migrate:v$migrate_version  \
        -path /migrations \
        -database "mysql://root@tcp(127.0.0.1:3306)/translate" \
        up && \

      # Run integration tests
      docker run \ 
        --network=host \
        -v /go/pkg/mod:/go/pkg/mod \
        -v /root/.cache/go-build:/root/.cache/go-build \
        -v /translate:/translate \
        -e TRANSLATE_DB_MYSQL_HOST=127.0.0.1 \
        -e TRANSLATE_DB_MYSQL_PORT=3306 \
        -e TRANSLATE_DB_MYSQL_DATABASE=translate \
        -e TRANSLATE_DB_MYSQL_USER=root \
<<<<<<< HEAD
        -e TRANSLATE_DB_BADGERDB_PATH=/tmp/badger \
        -e TRANSLATE_OTHER_GOOGLE_TRANSLATE_API_KEY=$googletranslate_api_key \
=======
>>>>>>> 0653b6eb
        golang:$go_version-alpine go test -C /translate --tags=integration -count=1 ./...
  END

test:
  BUILD +test-unit
  BUILD +test-integration

# -----------------------Building-----------------------

build:
  ARG GOARCH=$USERARCH
  ENV CGO_ENABLED=0 
  COPY --platform=linux/$USERARCH +go/translate translate
  WORKDIR translate
  RUN \
  --mount=type=cache,target=/go/pkg/mod \
  --mount=type=cache,target=/root/.cache/go-build \
    go build -o translate cmd/translate/main.go
  SAVE ARTIFACT translate bin/translate

image:
  ARG TARGETARCH
  ARG --required registry
  ARG tag=latest
  FROM alpine
  COPY --platform=linux/$USERARCH (+build/bin/translate --GOARCH=$TARGETARCH) /translate
  ENTRYPOINT ["/translate"]
  SAVE IMAGE --push $registry/translate:$tag

image-multiplatform:
  ARG --required registry
  BUILD \
  --platform=linux/amd64 \
  --platform=linux/arm64 \
  +image --registry=$registry<|MERGE_RESOLUTION|>--- conflicted
+++ resolved
@@ -128,11 +128,7 @@
         -e TRANSLATE_DB_MYSQL_PORT=3306 \
         -e TRANSLATE_DB_MYSQL_DATABASE=translate \
         -e TRANSLATE_DB_MYSQL_USER=root \
-<<<<<<< HEAD
-        -e TRANSLATE_DB_BADGERDB_PATH=/tmp/badger \
         -e TRANSLATE_OTHER_GOOGLE_TRANSLATE_API_KEY=$googletranslate_api_key \
-=======
->>>>>>> 0653b6eb
         golang:$go_version-alpine go test -C /translate --tags=integration -count=1 ./...
   END
 
