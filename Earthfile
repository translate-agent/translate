VERSION 0.7
PROJECT expect.digital/translate-agent

ARG --global USERARCH # Arch of the user running the build

ARG --global go_version=1.20.5
ARG --global golangci_lint_version=1.53.3
ARG --global bufbuild_version=1.22.0
ARG --global migrate_version=4.16.2
ARG --global sqlfluff_version=2.1.1

FROM --platform=linux/$USERARCH golang:$go_version-alpine

deps:
  WORKDIR /translate
  COPY go.mod go.sum .
  RUN --mount=type=cache,target=/go/pkg/mod go mod download
  SAVE ARTIFACT go.mod AS LOCAL go.mod
  SAVE ARTIFACT go.sum AS LOCAL go.sum

go:
  FROM +deps
  WORKDIR /translate
  COPY --dir cmd pkg .
  COPY --platform=linux/$USERARCH +proto/translate/v1/* pkg/pb/translate/v1
  SAVE ARTIFACT /translate 

proto:
  FROM bufbuild/buf:$bufbuild_version
  ENV BUF_CACHE_DIR=/.cache/buf_cache
  COPY --dir proto .
  WORKDIR proto
  RUN \
    --mount=type=cache,target=$BUF_CACHE_DIR \
      buf mod update && buf build && buf generate

  RUN sed -i'.bak' '/client.UploadTranslationFile/i \
  \\tfile, _, err := req.FormFile("file")\n\
	\tif err != nil {\n\
		\t\t\treturn nil, metadata, status.Errorf(codes.InvalidArgument, "%s", "'file' is required")\n\
	\t}\n\
  \tdefer file.Close()\n\
	\n\
	\tprotoReq.Data, err = io.ReadAll(file)\n\
	\tif err != nil {\n\
		\t\t\treturn nil, metadata, status.Errorf(codes.Internal, "%v", err)\n\
	\t}\n\
  ' gen/proto/go/translate/v1/translate.pb.gw.go

  RUN rm gen/proto/go/translate/v1/translate.pb.gw.go.bak
  SAVE ARTIFACT . proto
  SAVE ARTIFACT gen/proto/go/translate/v1 translate/v1 AS LOCAL pkg/pb/translate/v1

# buf-registry pushes BUF modules to the registry.
buf-registry:
  FROM bufbuild/buf:$bufbuild_version
  WORKDIR proto
  COPY +proto/proto .
  RUN --secret BUF_USERNAME --secret BUF_API_TOKEN echo $BUF_API_TOKEN | buf registry login --username $BUF_USERNAME --token-stdin
  RUN --push buf push

# migrate runs DDL migration scripts against the given database.
migrate:
  FROM migrate/migrate:v$migrate_version
  ARG --required db # supported databases: mysql
  ARG --required db_user
  ARG --required db_host
  ARG --required db_port
  ARG --required db_schema
  ARG cmd=up
  WORKDIR /migrations
  COPY migrate/$db/* /migrations
  RUN --push --secret=db_password \
    if [[ $db = "mysql" ]]; then yes | migrate -path=. -database "$db://$db_user:$db_password@tcp($db_host:$db_port)/$db_schema" $cmd; fi

check:
  BUILD +lint
  BUILD +test

# -----------------------Linting-----------------------

lint-migrate:
  FROM sqlfluff/sqlfluff:$sqlfluff_version
  WORKDIR migrate
  COPY migrate .sqlfluff .
  RUN sqlfluff lint

lint-go:
  FROM golangci/golangci-lint:v$golangci_lint_version-alpine
  WORKDIR translate
  COPY +go/translate .
  COPY .golangci.yml .
  RUN --mount=type=cache,target=/root/.cache/golangci_lint golangci-lint run

lint-proto:
  FROM bufbuild/buf:$bufbuild_version
  WORKDIR proto
  COPY +proto/proto .
  RUN buf lint

lint:
  BUILD +lint-go
  BUILD +lint-proto
  BUILD +lint-migrate

# -----------------------Testing-----------------------

test-unit:
  FROM +go
  RUN --mount=type=cache,target=/go/pkg/mod go test ./...

test-integration:
  FROM earthly/dind:alpine
  COPY .earthly/compose.yaml compose.yaml
  COPY +go/translate /translate
  COPY --dir migrate/mysql migrate
  WITH DOCKER --compose compose.yaml --service mysql --pull migrate/migrate:v$migrate_version --pull golang:$go_version-alpine
    RUN --no-cache \
      --secret=googletranslate_account_key \
      --mount=type=cache,target=/go/pkg/mod \
      --mount=type=cache,target=/root/.cache/go-build \

      # Wait for the MySQL server to start running
      docker exec mysql sh -c 'mysqladmin ping -h 127.0.0.1 -u root --wait=30 --silent' && \

      # Run database migrations using the migrate/migrate image
      docker run -v /migrate:/migrations --network=host migrate/migrate:v$migrate_version  \
        -path /migrations \
        -database "mysql://root@tcp(127.0.0.1:3306)/translate" \
        up && \

      echo $googletranslate_account_key | base64 -d > /translate/google_account_key.json && \

      # Run integration tests
      docker run \ 
        --network=host \
        -v /go/pkg/mod:/go/pkg/mod \
        -v /root/.cache/go-build:/root/.cache/go-build \
        -v /translate:/translate \
        -e TRANSLATE_DB_MYSQL_HOST=127.0.0.1 \
        -e TRANSLATE_DB_MYSQL_PORT=3306 \
        -e TRANSLATE_DB_MYSQL_DATABASE=translate \
        -e TRANSLATE_DB_MYSQL_USER=root \
<<<<<<< HEAD
        -e TRANSLATE_OTHER_GOOGLE_TRANSLATE_API_KEY=$googletranslate_api_key \
        -e TRANSLATE_OTHER_AWS_TRANSLATE_ACCESS_KEY=$awstranslate_access_key \
        -e TRANSLATE_OTHER_AWS_TRANSLATE_SECRET_KEY=$awstranslate_secret_key \
        -e TRANSLATE_OTHER_AWS_TRANSLATE_REGION=$awstranslate_region \
=======
        -e TRANSLATE_OTHER_GOOGLE_TRANSLATE_PROJECT_ID=expect-digital \
        -e TRANSLATE_OTHER_GOOGLE_TRANSLATE_LOCATION=global \
        -e TRANSLATE_OTHER_GOOGLE_TRANSLATE_ACCOUNT_KEY=/translate/google_account_key.json \
>>>>>>> 3819f1e0
        golang:$go_version-alpine go test -C /translate --tags=integration -count=1 ./...
  END

test:
  BUILD +test-unit
  BUILD +test-integration

# -----------------------Building-----------------------

build:
  ARG GOARCH=$USERARCH
  ENV CGO_ENABLED=0 
  COPY --platform=linux/$USERARCH +go/translate translate
  WORKDIR translate
  RUN \
  --mount=type=cache,target=/go/pkg/mod \
  --mount=type=cache,target=/root/.cache/go-build \
    go build -o translate-service cmd/translate/main.go && \
    go build -o translate cmd/client/main.go
  SAVE ARTIFACT translate-service bin/translate-service # service
  SAVE ARTIFACT translate bin/translate # client

image:
  ARG TARGETARCH
  ARG --required registry
  ARG tag=latest
  FROM alpine
  COPY --platform=linux/$USERARCH (+build/bin/translate-service --GOARCH=$TARGETARCH) /translate-service
  ENTRYPOINT ["/translate-service"]
  SAVE IMAGE --push $registry/translate:$tag

image-multiplatform:
  ARG --required registry
  BUILD \
  --platform=linux/amd64 \
  --platform=linux/arm64 \
  +image --registry=$registry

# -----------------------All-in-one image-----------------------

# jeager is helper target for all-in-one image, it removes the need 
# to download the correct jaeger image on every build
jaeger:
  FROM jaegertracing/all-in-one:1.46
  SAVE ARTIFACT /go/bin/all-in-one-linux jaeger

image-all-in-one:
  ARG TARGETARCH
  ARG --required registry
  ARG tag=latest
  FROM envoyproxy/envoy:v1.26-latest

  # Install supervisor to run multiple processes in a single container
  RUN apt-get update && apt-get install -y supervisor

  WORKDIR app/

  # Copy supervisord configuration and envoy configuration
  COPY .earthly/supervisord.conf supervisord.conf
  COPY .earthly/envoy.yaml envoy.yaml

  # Copy binaries
  COPY +jaeger/jaeger /usr/local/bin/jaeger
  COPY --platform=linux/$USERARCH (+build/bin/translate-service --GOARCH=$TARGETARCH) /usr/local/bin/translate-service # service
  COPY --platform=linux/$USERARCH (+build/bin/translate --GOARCH=$TARGETARCH) /usr/local/bin/translate # client

  # Set required environment variables
  ENV TRANSLATE_DB_BADGERDB_PATH=/tmp/badger
  ENV OTEL_SERVICE_NAME=translate
  ENV OTEL_EXPORTER_OTLP_INSECURE=true

  ENTRYPOINT ["supervisord","-c","/app/supervisord.conf"]
  SAVE IMAGE --push $registry/translate-agent-all-in-one:$tag

image-all-in-one-multiplatform:
  ARG --required registry
  ARG tag=latest
  BUILD \
  --platform=linux/amd64 \
  --platform=linux/arm64 \
  +image-all-in-one --registry=$registry --tag=$tag<|MERGE_RESOLUTION|>--- conflicted
+++ resolved
@@ -141,16 +141,12 @@
         -e TRANSLATE_DB_MYSQL_PORT=3306 \
         -e TRANSLATE_DB_MYSQL_DATABASE=translate \
         -e TRANSLATE_DB_MYSQL_USER=root \
-<<<<<<< HEAD
-        -e TRANSLATE_OTHER_GOOGLE_TRANSLATE_API_KEY=$googletranslate_api_key \
         -e TRANSLATE_OTHER_AWS_TRANSLATE_ACCESS_KEY=$awstranslate_access_key \
         -e TRANSLATE_OTHER_AWS_TRANSLATE_SECRET_KEY=$awstranslate_secret_key \
         -e TRANSLATE_OTHER_AWS_TRANSLATE_REGION=$awstranslate_region \
-=======
         -e TRANSLATE_OTHER_GOOGLE_TRANSLATE_PROJECT_ID=expect-digital \
         -e TRANSLATE_OTHER_GOOGLE_TRANSLATE_LOCATION=global \
         -e TRANSLATE_OTHER_GOOGLE_TRANSLATE_ACCOUNT_KEY=/translate/google_account_key.json \
->>>>>>> 3819f1e0
         golang:$go_version-alpine go test -C /translate --tags=integration -count=1 ./...
   END
 
