module go.expect.digital/translate

go 1.20

require (
	github.com/grpc-ecosystem/grpc-gateway/v2 v2.15.0
	github.com/soheilhy/cmux v0.1.5
	github.com/spf13/cobra v1.6.1
	github.com/spf13/viper v1.15.0
	github.com/stretchr/testify v1.8.1
	golang.org/x/text v0.5.0
	google.golang.org/genproto v0.0.0-20221227171554-f9683d7f8bef
	google.golang.org/grpc v1.52.3
	google.golang.org/protobuf v1.28.1
)

require (
	github.com/davecgh/go-spew v1.1.1 // indirect
	github.com/fsnotify/fsnotify v1.6.0 // indirect
	github.com/golang/protobuf v1.5.2 // indirect
	github.com/hashicorp/hcl v1.0.0 // indirect
	github.com/inconshreveable/mousetrap v1.0.1 // indirect
	github.com/magiconair/properties v1.8.7 // indirect
	github.com/mitchellh/mapstructure v1.5.0 // indirect
	github.com/pelletier/go-toml/v2 v2.0.6 // indirect
	github.com/pmezard/go-difflib v1.0.0 // indirect
	github.com/spf13/afero v1.9.3 // indirect
	github.com/spf13/cast v1.5.0 // indirect
	github.com/spf13/jwalterweatherman v1.1.0 // indirect
	github.com/spf13/pflag v1.0.5 // indirect
	github.com/subosito/gotenv v1.4.2 // indirect
	golang.org/x/mod v0.6.0-dev.0.20220419223038-86c51ed26bb4 // indirect
	golang.org/x/net v0.4.0 // indirect
	golang.org/x/sys v0.3.0 // indirect
<<<<<<< HEAD
=======
	golang.org/x/tools v0.1.12 // indirect
>>>>>>> bc73c702
	gopkg.in/ini.v1 v1.67.0 // indirect
	gopkg.in/yaml.v3 v3.0.1 // indirect
)<|MERGE_RESOLUTION|>--- conflicted
+++ resolved
@@ -32,10 +32,7 @@
 	golang.org/x/mod v0.6.0-dev.0.20220419223038-86c51ed26bb4 // indirect
 	golang.org/x/net v0.4.0 // indirect
 	golang.org/x/sys v0.3.0 // indirect
-<<<<<<< HEAD
-=======
 	golang.org/x/tools v0.1.12 // indirect
->>>>>>> bc73c702
 	gopkg.in/ini.v1 v1.67.0 // indirect
 	gopkg.in/yaml.v3 v3.0.1 // indirect
 )