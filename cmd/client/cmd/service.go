--- conflicted
+++ resolved
@@ -5,6 +5,7 @@
 	"fmt"
 	"log"
 	"os"
+	"path/filepath"
 	"time"
 
 	"github.com/jedib0t/go-pretty/v6/table"
@@ -18,48 +19,39 @@
 const cmdTimeout = 10 * time.Second
 
 func init() {
-<<<<<<< HEAD
-	// upload command uploadFlags
-	uploadFlags := uploadCmd.Flags()
-	uploadFlags.String("path", "", "path to file")
-	uploadFlags.StringP("address", "a", "localhost:8080", `"translate" service address as "host:port"`)
-	uploadFlags.BoolP("insecure", "i", false, `disable transport security (default false)`)
-	uploadFlags.DurationP("timeout", "t", establishConnTimeout, `timeout for establishing connection with "translate" service`)
-
-	// ls command lsFlags
-	lsFlags := lsCmd.Flags()
-	lsFlags.StringP("address", "a", "localhost:8080", `"translate" service address as "host:port"`)
-	lsFlags.BoolP("insecure", "i", false, `disable transport security (default false)`)
-	lsFlags.DurationP("timeout", "t", establishConnTimeout, `timeout for establishing connection with "translate" service`)
-
-	if err := viper.BindPFlag("address", lsFlags.Lookup("address")); err != nil {
-		log.Panicf("bind address flag: %v", err)
-	}
-
-	if err := viper.BindPFlag("insecure", lsFlags.Lookup("insecure")); err != nil {
-		log.Panicf("bind insecure flag: %v", err)
-	}
-
-	if err := viper.BindPFlag("timeout", lsFlags.Lookup("timeout")); err != nil {
-		log.Panicf("bind timeout flag: %v", err)
-=======
 	serviceFlags := serviceCmd.PersistentFlags()
-
 	serviceFlags.StringP("address", "a", "localhost:8080", `"translate" service address as "host:port"`)
 	serviceFlags.BoolP("insecure", "i", false, `disable transport security (default false)`)
 	serviceFlags.DurationP("timeout", "t", cmdTimeout, `command execution timeout`)
 
 	if err := viper.BindPFlags(serviceFlags); err != nil {
 		log.Panicf("service cmd: bind flags: %v", err)
->>>>>>> f9061bfc
+	}
+
+	uploadFlags := uploadCmd.Flags()
+	uploadFlags.StringP("path", "p", "", "file path")
+	uploadFlags.StringP("language", "l", "", "translation language")
+	uploadFlags.IntP("schema", "s", 0, "schema: 1 for NG_LOCALISE, 2 - NGX_TRANSLATE, 3 - GO, 4 - ARB")
+
+	if err := uploadCmd.MarkFlagRequired("path"); err != nil {
+		log.Panicf("upload file cmd: set field 'path' as required: %v", err)
+	}
+
+	if err := uploadCmd.MarkFlagRequired("language"); err != nil {
+		log.Panicf("upload file cmd: set field 'language' as required: %v", err)
+	}
+
+	if err := uploadCmd.MarkFlagRequired("schema"); err != nil {
+		log.Panicf("upload file cmd: set field 'schema' as required: %v", err)
+	}
+
+	if err := viper.BindPFlags(uploadFlags); err != nil {
+		log.Panicf("upload file cmd: bind flags: %v", err)
 	}
 
 	// add commands to serviceCmd
-	serviceCmd.AddCommand(fileCmd)
+	serviceCmd.AddCommand(uploadCmd)
 	serviceCmd.AddCommand(lsCmd)
-
-	// add commands to fileCmd
-	fileCmd.AddCommand(uploadCmd)
 }
 
 // serviceCmd represents the service command.
@@ -120,36 +112,54 @@
 // uploadCmd represents the uploadCmd command.
 var uploadCmd = &cobra.Command{
 	Use:   "upload",
-	Short: "Uploads file to translate service.",
-	Run: func(cmd *cobra.Command, args []string) {
-		ctx := context.Background()
+	Short: "Upload file",
+	RunE: func(cmd *cobra.Command, args []string) error {
+		timeout, err := cmd.InheritedFlags().GetDuration("timeout")
+		if err != nil {
+			return fmt.Errorf("upload file: retrieve cli parameter 'timeout': %w", err)
+		}
+
+		ctx, cancelFunc := context.WithTimeout(context.Background(), timeout)
+		defer cancelFunc()
 
 		client, err := newClientConn(ctx, cmd)
 		if err != nil {
-			log.Panicf("list services: new GRPC client connection: %v", err)
+			return fmt.Errorf("upload file: new GRPC client connection: %w", err)
 		}
 
-		filePath, err := cmd.Flags().GetDuration("path")
+		language, err := cmd.Flags().GetString("language")
 		if err != nil {
-			log.Panicf("upload file: retrieve cli parameter 'path': %v", err)
+			return fmt.Errorf("upload file: retrieve cli parameter 'language': %w", err)
 		}
 
-		resp, err := translatev1.NewTranslateServiceClient(client).UploadTranslationFile(context.Background())
+		filePath, err := cmd.Flags().GetString("path")
 		if err != nil {
-			log.Panicf("upload file: send GRPC request: %v", err)
+			return fmt.Errorf("upload file: retrieve cli parameter 'path': %w", err)
 		}
 
-	},
-}
+		schema, err := cmd.Flags().GetInt("schema")
+		if err != nil {
+			return fmt.Errorf("upload file: retrieve cli parameter 'schema': %w", err)
+		}
 
-// fileCmd represents the service command.
-var fileCmd = &cobra.Command{
-	Use:   "service",
-	Short: "File holds commands for file transfer in translate service",
-	Run: func(cmd *cobra.Command, args []string) {
-		if err := cmd.Help(); err != nil {
-			log.Panicf("display help: %v", err)
+		data, err := os.ReadFile(filePath)
+		if err != nil {
+			return fmt.Errorf("upload file: read file from path: %w", err)
 		}
+
+		_, err = translatev1.NewTranslateServiceClient(client).UploadTranslationFile(ctx,
+			&translatev1.UploadTranslationFileRequest{Language: language, Data: data, Schema: translatev1.Schema(schema)})
+		if err != nil {
+			return fmt.Errorf("upload file: send GRPC request: %w", err)
+		}
+
+		output := fmt.Sprintf("%s uploaded successfully", filepath.Base(filePath))
+
+		if _, err := os.Stdout.Write([]byte(output)); err != nil {
+			return fmt.Errorf("upload file: write to stdout: %w", err)
+		}
+
+		return nil
 	},
 }
 
