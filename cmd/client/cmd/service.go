--- conflicted
+++ resolved
@@ -5,11 +5,8 @@
 	"errors"
 	"fmt"
 	"log"
-<<<<<<< HEAD
 	"os"
 	"strings"
-=======
->>>>>>> 3f012faa
 	"time"
 
 	"github.com/fatih/color"
@@ -75,17 +72,6 @@
 
 			headerFmt := color.New(color.FgGreen, color.Underline).SprintfFunc()
 			columnFmt := color.New(color.FgYellow).SprintfFunc()
-<<<<<<< HEAD
-			tbl := table.New("#", "ID", "Name")
-			tbl.WithHeaderFormatter(headerFmt).WithFirstColumnFormatter(columnFmt)
-
-			for i, v := range resp.Services {
-				tbl.AddRow(i+1, v.Id, v.Name)
-			}
-
-			tbl.AddRow("", "TOTAL", len(resp.Services))
-
-=======
 			tbl := table.New("ID", "Name")
 			tbl.WithHeaderFormatter(headerFmt).WithFirstColumnFormatter(columnFmt)
 
@@ -93,7 +79,6 @@
 				tbl.AddRow(v.Id, v.Name)
 			}
 
->>>>>>> 3f012faa
 			tbl.WithWriter(cmd.OutOrStdout())
 			tbl.Print()
 
@@ -113,7 +98,7 @@
 		RunE: func(cmd *cobra.Command, args []string) error {
 			timeout, err := cmd.InheritedFlags().GetDuration("timeout")
 			if err != nil {
-				return fmt.Errorf("upload file: retrieve cli parameter 'timeout': %w", err)
+				return fmt.Errorf("upload file: get cli parameter 'timeout': %w", err)
 			}
 
 			ctx, cancelFunc := context.WithTimeout(context.Background(), timeout)
@@ -126,12 +111,12 @@
 
 			language, err := cmd.Flags().GetString("language")
 			if err != nil {
-				return fmt.Errorf("upload file: retrieve cli parameter 'language': %w", err)
-			}
-
-			filePath, err := cmd.Flags().GetString("path")
-			if err != nil {
-				return fmt.Errorf("upload file: retrieve cli parameter 'path': %w", err)
+				return fmt.Errorf("upload file: get cli parameter 'language': %w", err)
+			}
+
+			filePath, err := cmd.Flags().GetString("file")
+			if err != nil {
+				return fmt.Errorf("upload file: get cli parameter 'file': %w", err)
 			}
 
 			data, err := os.ReadFile(filePath)
@@ -159,12 +144,12 @@
 	}
 
 	uploadFlags := uploadCmd.Flags()
-	uploadFlags.StringP("path", "p", "", "file path")
+	uploadFlags.StringP("file", "f", "", "file path")
 	uploadFlags.StringP("language", "l", "", "translation language")
 	uploadFlags.VarP(&schemaFlag, "schema", "s", `translate schema, allowed: 'ng_localise', 'ngx_translate', 'go', 'arb'`)
 
-	if err := uploadCmd.MarkFlagRequired("path"); err != nil {
-		log.Panicf("upload file cmd: set field 'path' as required: %v", err)
+	if err := uploadCmd.MarkFlagRequired("file"); err != nil {
+		log.Panicf("upload file cmd: set field 'file' as required: %v", err)
 	}
 
 	if err := uploadCmd.MarkFlagRequired("language"); err != nil {
