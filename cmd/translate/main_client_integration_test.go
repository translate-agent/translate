--- conflicted
+++ resolved
@@ -11,11 +11,7 @@
 	"go.expect.digital/translate/cmd/client/cmd"
 )
 
-<<<<<<< HEAD
 func Test_ServiceLsCmd(t *testing.T) {
-=======
-func Test_ServiceLs(t *testing.T) {
->>>>>>> 3f012faa
 	t.Run("OK", func(t *testing.T) {
 		res, err := cmd.ExecuteWithParams([]string{
 			"service", "ls",
@@ -65,7 +61,7 @@
 			"-i", "true",
 
 			"-l", "lv-lv",
-			"-p", file.Name(),
+			"-f", file.Name(),
 			"-s", "ng_localise",
 		})
 
@@ -95,7 +91,7 @@
 			"-i", "true",
 
 			"-l", "xyz-ZY-Latn",
-			"-p", file.Name(),
+			"-f", file.Name(),
 			"-s", "ng_localise",
 		})
 
@@ -110,7 +106,7 @@
 			"-i", "true",
 
 			"-l", "xyz-ZY-Latn",
-			"-p", "test.json",
+			"-f", "test.json",
 			"-s", "unrecognized",
 		})
 
@@ -125,7 +121,7 @@
 			"-i", "true",
 
 			"-l", "xyz-ZY-Latn",
-			"-p", "test.json",
+			"-f", "test.json",
 		})
 
 		assert.ErrorContains(t, err, "required flag(s) \"schema\" not set")
@@ -138,7 +134,7 @@
 			"-a", fmt.Sprintf("%s:%s", host, port),
 			"-i", "true",
 
-			"-p", "test.json",
+			"-f", "test.json",
 			"-s", "ng_localise",
 		})
 
@@ -156,7 +152,7 @@
 			"-s", "ng_localise",
 		})
 
-		assert.ErrorContains(t, err, "required flag(s) \"path\" not set")
+		assert.ErrorContains(t, err, "required flag(s) \"file\" not set")
 		assert.Nil(t, res)
 	})
 }