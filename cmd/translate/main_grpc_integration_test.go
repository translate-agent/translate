--- conflicted
+++ resolved
@@ -19,73 +19,6 @@
 	"google.golang.org/grpc/status"
 )
 
-<<<<<<< HEAD
-var (
-	addr, host, port string
-
-	client translatev1.TranslateServiceClient
-)
-
-func mustGetFreePort() string {
-	// Listen on port 0 to have the operating system allocate an available port.
-	l, err := net.Listen("tcp", host+":0")
-	if err != nil {
-		log.Panicf("get free port: %v", err)
-	}
-	defer l.Close()
-
-	// Get the port number from the address that the Listener is listening on.
-	addr := l.Addr().(*net.TCPAddr)
-
-	return fmt.Sprint(addr.Port)
-}
-
-func TestMain(m *testing.M) {
-	host = "localhost"
-	port = mustGetFreePort()
-	addr = fmt.Sprintf("%s:%s", host, port)
-
-	viper.Set("service.port", port)
-	viper.Set("service.host", host)
-
-	var wg sync.WaitGroup
-
-	wg.Add(1)
-
-	go func() {
-		defer wg.Done()
-		main()
-	}()
-
-	grpcOpts := []grpc.DialOption{
-		grpc.WithTransportCredentials(insecure.NewCredentials()),
-		grpc.WithUnaryInterceptor(otelgrpc.UnaryClientInterceptor()),
-		grpc.WithStreamInterceptor(otelgrpc.StreamClientInterceptor()),
-		grpc.WithBlock(),
-	}
-	// Wait for the server to start and establish a connection.
-	conn, err := grpc.DialContext(context.Background(), host+":"+port, grpcOpts...)
-	if err != nil {
-		log.Panicf("create connection: %v", err)
-	}
-
-	client = translatev1.NewTranslateServiceClient(conn)
-	// Run the tests.
-	code := m.Run()
-	// Send soft kill (termination) signal to process.
-	err = syscall.Kill(syscall.Getpid(), syscall.SIGTERM)
-	if err != nil {
-		log.Panicf("send termination signal: %v", err)
-	}
-	// Wait for main() to finish cleanup.
-	wg.Wait()
-	conn.Close()
-
-	os.Exit(code)
-}
-
-=======
->>>>>>> c7f981ba
 // -------------Translation File-------------.
 
 func randUploadData(t *testing.T, schema translatev1.Schema) ([]byte, language.Tag) {
