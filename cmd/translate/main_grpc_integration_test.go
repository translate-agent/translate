--- conflicted
+++ resolved
@@ -423,19 +423,6 @@
 
 // ------------------Messages------------------
 
-<<<<<<< HEAD
-func randMessages() *translatev1.Messages {
-	return &translatev1.Messages{
-		Language: gofakeit.LanguageBCP(),
-		Messages: []*translatev1.Message{
-			{
-				Id:          gofakeit.SentenceSimple(),
-				Description: gofakeit.SentenceSimple(),
-				Message:     gofakeit.SentenceSimple(),
-				Fuzzy:       gofakeit.Bool(),
-			},
-		},
-=======
 func randMessages(t *testing.T, override *translatev1.Messages) *translatev1.Messages {
 	t.Helper()
 
@@ -549,7 +536,6 @@
 
 			assert.Equal(t, tt.expectedCode, status.Code(err))
 		})
->>>>>>> 54d1f8b5
 	}
 }
 
