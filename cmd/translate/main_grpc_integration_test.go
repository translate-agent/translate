--- conflicted
+++ resolved
@@ -420,7 +420,6 @@
 
 // ------------------Messages------------------
 
-<<<<<<< HEAD
 func randMessages(t *testing.T, override *language.Tag) *translatev1.Messages {
 	t.Helper()
 
@@ -458,7 +457,7 @@
 
 	// Prepare
 	service := createService(ctx, t)
-	langs := rand.Langs(2)
+	langs := rand.Languages(2)
 
 	serviceWithMsgs := createService(ctx, t)
 	uploadReq := randUploadRequest(t, serviceWithMsgs.Id)
@@ -538,8 +537,6 @@
 	}
 }
 
-=======
->>>>>>> b230ba30
 func Test_ListMessages_gRPC(t *testing.T) {
 	t.Parallel()
 
