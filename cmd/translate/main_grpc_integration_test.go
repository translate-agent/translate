--- conflicted
+++ resolved
@@ -26,12 +26,7 @@
 
 	n := gofakeit.IntRange(1, 5)
 	lang := language.MustParse(gofakeit.LanguageBCP())
-<<<<<<< HEAD
-
-	messages := &model.Messages{
-=======
 	messages := model.Messages{
->>>>>>> c7f981ba
 		Language: lang,
 		Messages: make([]model.Message, 0, n),
 	}
@@ -138,32 +133,6 @@
 	}
 }
 
-<<<<<<< HEAD
-func Test_UploadTranslationFileDifferentLanguages_gRPC(t *testing.T) {
-	t.Parallel()
-
-	ctx := context.Background()
-
-	service := createService(ctx, t)
-
-	uploadRequest := randUploadRequest(t, service.Id)
-
-	for i := 0; i < 3; i++ {
-		newData, newLang := randUploadData(t, uploadRequest.Schema)
-		uploadRequest.Language, uploadRequest.Data = newLang.String(), newData
-
-		_, err := client.UploadTranslationFile(ctx, uploadRequest)
-
-		expectedCode := codes.OK
-		actualCode := status.Code(err)
-
-		require.Equal(t, expectedCode, actualCode, "want codes.%s got codes.%s\nerr: %s", expectedCode, actualCode, err)
-
-	}
-}
-
-=======
->>>>>>> c7f981ba
 func Test_UploadTranslationFileUpdateFile_gRPC(t *testing.T) {
 	t.Parallel()
 
@@ -180,21 +149,7 @@
 	require.NoError(t, err, "create test translation file")
 
 	// Change messages and upload again with the same language and serviceID
-<<<<<<< HEAD
-
-	messages, err := translate.MessagesFromData(uploadReq.Schema, uploadReq.Data)
-	require.NoError(t, err, "convert serialized data to messages")
-
-	for i := range messages.Messages {
-		messages.Messages[i].Description = gofakeit.SentenceSimple()
-		messages.Messages[i].Message = gofakeit.SentenceSimple()
-	}
-
-	uploadReq.Data, err = translate.MessagesToData(uploadReq.Schema, messages)
-	require.NoError(t, err, "convert rand messages to serialized data")
-=======
 	uploadReq.Data, _ = randUploadData(t, uploadReq.Schema)
->>>>>>> c7f981ba
 
 	_, err = client.UploadTranslationFile(ctx, uploadReq)
 
