--- conflicted
+++ resolved
@@ -512,7 +512,6 @@
 
 // ------------------Messages------------------
 
-<<<<<<< HEAD
 // POST.
 func Test_CreateMessages_REST(t *testing.T) {
 	t.Parallel()
@@ -522,7 +521,7 @@
 	// Prepare
 
 	service := createService(ctx, t)
-	langs := rand.Langs(2)
+	langs := rand.Languages(2)
 
 	serviceWithMsgs := createService(ctx, t)
 	uploadReq := randUploadRequest(t, serviceWithMsgs.Id)
@@ -603,8 +602,6 @@
 	}
 }
 
-=======
->>>>>>> b230ba30
 // GET.
 func Test_GetMessages_REST(t *testing.T) {
 	t.Parallel()
