--- conflicted
+++ resolved
@@ -1,182 +1,9 @@
 package main
 
 import (
-<<<<<<< HEAD
-	"context"
-	"errors"
-	"log"
-	"net/http"
-	"os"
-	"os/signal"
-	"strings"
-	"syscall"
-	"time"
-
-	"github.com/grpc-ecosystem/grpc-gateway/v2/runtime"
-	"github.com/spf13/cobra"
-	"github.com/spf13/viper"
-	"go.opentelemetry.io/contrib/instrumentation/google.golang.org/grpc/otelgrpc"
-	"go.opentelemetry.io/contrib/instrumentation/net/http/otelhttp"
-	"golang.org/x/net/http2"
-	"golang.org/x/net/http2/h2c"
-	"google.golang.org/grpc"
-	"google.golang.org/grpc/credentials/insecure"
-	"google.golang.org/grpc/reflection"
-
-	translatev1 "go.expect.digital/translate/pkg/pb/translate/v1"
-	"go.expect.digital/translate/pkg/repo"
-	"go.expect.digital/translate/pkg/repo/badgerdb"
-	"go.expect.digital/translate/pkg/repo/mysql"
-	"go.expect.digital/translate/pkg/tracer"
-	"go.expect.digital/translate/pkg/translate"
-)
-
-var cfgFile string
-
-// grpcHandlerFunc returns an http.Handler that routes gRPC and non-gRPC requests to the appropriate handler.
-func grpcHandlerFunc(grpcServer *grpc.Server, otherHandler http.Handler) http.Handler {
-	return h2c.NewHandler(http.HandlerFunc(func(w http.ResponseWriter, r *http.Request) {
-		if r.ProtoMajor == 2 && strings.Contains(r.Header.Get("Content-Type"), "application/grpc") {
-			grpcServer.ServeHTTP(w, r)
-		} else {
-			otherHandler.ServeHTTP(w, r)
-		}
-	}), &http2.Server{})
-}
-
-// rootCmd represents the base command when called without any subcommands.
-var rootCmd = &cobra.Command{
-	Use:   "translate",
-	Short: "Enables translation for Cloud-native systems",
-	Long:  `Enables translation for Cloud-native systems`,
-	Run: func(cmd *cobra.Command, args []string) {
-		ctx := context.Background()
-		addr := viper.GetString("service.host") + ":" + viper.GetString("service.port")
-		// Gracefully shutdown on Ctrl+C and Termination signal
-		terminationChan := make(chan os.Signal, 1)
-		signal.Notify(terminationChan, syscall.SIGTERM, syscall.SIGINT)
-
-		tp, err := tracer.TracerProvider(ctx)
-		if err != nil {
-			log.Panicf("set tracer provider: %v", err)
-		}
-
-		defer func() {
-			if tpShutdownErr := tp.Shutdown(ctx); tpShutdownErr != nil {
-				log.Panicf("gracefully shutdown tracer: %v", tpShutdownErr)
-			}
-		}()
-
-		grpcServer := grpc.NewServer(
-			grpc.UnaryInterceptor(otelgrpc.UnaryServerInterceptor()),
-			grpc.StreamInterceptor(otelgrpc.StreamServerInterceptor()),
-		)
-		// Gracefully stops GRPC server.
-		defer grpcServer.GracefulStop()
-
-		mux := runtime.NewServeMux()
-
-		var repository repo.Repo
-
-		switch v := strings.TrimSpace(strings.ToLower(viper.GetString("service.db"))); v {
-		case "mysql":
-			repository, err = mysql.NewRepo(mysql.WithDefaultDB(ctx))
-		case "badgerdb":
-			repository, err = badgerdb.NewRepo(badgerdb.WithDefaultDB())
-		default:
-			log.Panicf("unsupported db '%s'. List of supported db: %s", v, strings.Join(repo.SupportedDBs, ", "))
-		}
-
-		if err != nil {
-			log.Panicf("create new repo: %v", err)
-		}
-
-		translatev1.RegisterTranslateServiceServer(grpcServer, translate.NewTranslateServiceServer(repository))
-
-		// gRPC Server Reflection provides information about publicly-accessible gRPC services on a server,
-		// and assists clients at runtime to construct RPC requests and responses without precompiled service information.
-		// https://github.com/grpc/grpc-go/blob/master/Documentation/server-reflection-tutorial.md
-		reflection.Register(grpcServer)
-
-		err = translatev1.RegisterTranslateServiceHandlerFromEndpoint(
-			ctx,
-			mux,
-			addr,
-			[]grpc.DialOption{
-				grpc.WithTransportCredentials(insecure.NewCredentials()),
-				grpc.WithUnaryInterceptor(otelgrpc.UnaryClientInterceptor()),
-				grpc.WithStreamInterceptor(otelgrpc.StreamClientInterceptor()),
-			})
-		if err != nil {
-			log.Panicf("register translate service: %v", err)
-		}
-
-		httpServer := http.Server{
-			Addr:              addr,
-			Handler:           grpcHandlerFunc(grpcServer, otelhttp.NewHandler(mux, "grpc-gateway")),
-			ReadHeaderTimeout: time.Second * 5, //nolint:gomnd
-		}
-
-		go func() {
-			if err := httpServer.ListenAndServe(); err != nil && !errors.Is(err, http.ErrServerClosed) {
-				log.Panicf("server serve: %v", err)
-			}
-		}()
-
-		// Block until termination signal is received.
-		<-terminationChan
-	},
-}
-
-// Execute adds all child commands to the root command and sets flags appropriately.
-func main() {
-	if err := rootCmd.Execute(); err != nil {
-		os.Exit(1)
-	}
-}
-
-func init() {
-	cobra.OnInitialize(initConfig)
-	rootCmd.PersistentFlags().StringVar(&cfgFile, "config", "translate.yaml", "config file")
-	rootCmd.PersistentFlags().Uint("port", 8080, "port to run service on") //nolint:gomnd
-	rootCmd.PersistentFlags().String("host", "localhost", "host to run service on")
-	rootCmd.PersistentFlags().String("db", "badgerdb", "database to use with service")
-}
-
-// initConfig reads in config file and ENV variables if set.
-func initConfig() {
-	viper.SetConfigFile(cfgFile)
-	viper.SetConfigType("yaml")
-
-	viper.SetEnvPrefix("translate")
-	// Replace underscores with dots in environment variable names.
-	viper.SetEnvKeyReplacer(strings.NewReplacer(".", "_"))
-	viper.AutomaticEnv()
-
-	// Try to read config.
-	if err := viper.ReadInConfig(); err != nil && cfgFile != "translate.yaml" {
-		log.Panicf("read config: %v", err)
-	}
-
-	err := viper.BindPFlag("service.port", rootCmd.Flags().Lookup("port"))
-	if err != nil {
-		log.Panicf("bind port flag: %v", err)
-	}
-
-	err = viper.BindPFlag("service.host", rootCmd.Flags().Lookup("host"))
-	if err != nil {
-		log.Panicf("bind host flag: %v", err)
-	}
-
-	err = viper.BindPFlag("service.db", rootCmd.Flags().Lookup("db"))
-	if err != nil {
-		log.Panicf("bind db flag: %v", err)
-	}
-=======
 	"go.expect.digital/translate/cmd/translate/service"
 )
 
 func main() {
 	service.Serve()
->>>>>>> 20f8cecc
 }