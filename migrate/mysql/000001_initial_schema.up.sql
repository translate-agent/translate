CREATE TABLE service (
  id BINARY(16) PRIMARY KEY,
  name VARCHAR(255)
);

CREATE TABLE message (
  id BINARY(16) PRIMARY KEY,
  service_id BINARY(16) NOT NULL,
  language VARCHAR(20) NOT NULL,
<<<<<<< HEAD
  original TINYINT(1),
=======
  original BOOLEAN NOT NULL DEFAULT false,
>>>>>>> b60f9728

  FOREIGN KEY (service_id) REFERENCES service (id)
);

CREATE TABLE message_message (
  message_id BINARY(16) NOT NULL,
  id TEXT NOT NULL,
  message TEXT NOT NULL,
  description TEXT,
  fuzzy TINYINT(1),

  UNIQUE ((SHA1(id)), message_id),
  FOREIGN KEY (message_id) REFERENCES message (id)
);<|MERGE_RESOLUTION|>--- conflicted
+++ resolved
@@ -7,11 +7,7 @@
   id BINARY(16) PRIMARY KEY,
   service_id BINARY(16) NOT NULL,
   language VARCHAR(20) NOT NULL,
-<<<<<<< HEAD
-  original TINYINT(1),
-=======
   original BOOLEAN NOT NULL DEFAULT false,
->>>>>>> b60f9728
 
   FOREIGN KEY (service_id) REFERENCES service (id)
 );
