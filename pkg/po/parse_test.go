package po

import (
	"testing"

	"github.com/stretchr/testify/require"
)

func Test_Parse(t *testing.T) {
	t.Parallel()

	tests := []struct {
		name  string
		input string
		want  PO
	}{
		{
			name: "only headers",
			input: `# Top-level comment1
# Top-level comment2
msgid ""
msgstr ""
"Project-Id-Version: Hello World 1.0\n"`,
			want: PO{
				Headers: Headers{
					{Name: "Project-Id-Version", Value: "Hello World 1.0"},
				},
			},
		},
		{
			name: "only messages",
			input: `#, fuzzy
#: main.go:1
# Translator comment
msgid "id1"
msgstr "str1"

#. Extracted comment
msgid "id2"
msgid_plural "id2 plural"
msgstr[0] "str2"
msgstr[1] "str2-1"`,
			want: PO{
				Messages: []Message{
					{
						MsgID:              "id1",
						MsgStr:             []string{"str1"},
						Flags:              []string{"fuzzy"},
						References:         []string{"main.go:1"},
						TranslatorComments: []string{"Translator comment"},
					},
					{
						MsgID:             "id2",
						MsgIDPlural:       "id2 plural",
						MsgStr:            []string{"str2", "str2-1"},
						ExtractedComments: []string{"Extracted comment"},
					},
				},
			},
		},
		{
			name: "full example",
			input: `# Top-level comment1
# Top-level comment2
msgid ""
msgstr ""
"Project-Id-Version: Hello World 1.0\n"
"Report-Msgid-Bugs-To: \n"
"POT-Creation-Date: 2023-05-16 13:48+0000\n"
"PO-Revision-Date: 2022-09-22 05:46+0000\n"
"Last-Translator: Jane Doe, 2023\n"
"Language-Team: Latvian\n"
"Language: lv\n"
"MIME-Version: 1.0\n"
"Content-Type: text/plain; charset=UTF-8\n"
"Content-Transfer-Encoding: \n"
"Plural-Forms: nplurals=3; plural=n%10==1 && n%100!=11 ? 0 : n%10>=2 && n"
"%10<=4 && (n%100<10 || n%100>=20) ? 1 : 2;\n"

msgid "id1"
msgstr "str1"

msgid ""
"multiline id1"
msgstr ""
"multiline str1"

msgid "id2"
msgid_plural "id2 plural"
msgstr[0] "str2"
msgstr[1] "str2-1"
msgstr[2] "str2-2"

msgid ""
"multiline \n"
"plural"
msgid_plural ""
"multiline \n"
"plurals"
msgstr[0] ""
"str3"
msgstr[1] ""
"str3-1"
msgstr[2] ""
"str3-2"

# Translator comment
#. Extracted comment
#: main.go:1
#, flag
msgid "Hello, world!"
msgstr "Hello, world!"`,
			want: PO{
				Headers: Headers{
					{Name: "Project-Id-Version", Value: "Hello World 1.0"},
					{Name: "Report-Msgid-Bugs-To", Value: ""},
					{Name: "POT-Creation-Date", Value: "2023-05-16 13:48+0000"},
					{Name: "PO-Revision-Date", Value: "2022-09-22 05:46+0000"},
					{Name: "Last-Translator", Value: "Jane Doe, 2023"},
					{Name: "Language-Team", Value: "Latvian"},
					{Name: "Language", Value: "lv"},
					{Name: "MIME-Version", Value: "1.0"},
					{Name: "Content-Type", Value: "text/plain; charset=UTF-8"},
					{Name: "Content-Transfer-Encoding", Value: ""},
					{Name: "Plural-Forms", Value: `nplurals=3; plural=n%10==1 && n%100!=11 ? 0 : n%10>=2 && n
%10<=4 && (n%100<10 || n%100>=20) ? 1 : 2;`},
				},
				Messages: []Message{
					{
						MsgID:  "id1",
						MsgStr: []string{"str1"},
					},
					{
						MsgID:  "multiline id1",
						MsgStr: []string{"multiline str1"},
					},
					{
						MsgID:       "id2",
						MsgIDPlural: "id2 plural",
						MsgStr:      []string{"str2", "str2-1", "str2-2"},
					},
					{
						MsgID:       "multiline \nplural",
						MsgIDPlural: "multiline \nplurals",
						MsgStr:      []string{"str3", "str3-1", "str3-2"},
					},
					{
						MsgID:              "Hello, world!",
						MsgStr:             []string{"Hello, world!"},
						TranslatorComments: []string{"Translator comment"},
						ExtractedComments:  []string{"Extracted comment"},
						References:         []string{"main.go:1"},
						Flags:              []string{"flag"},
					},
				},
			},
		},
		{
			name: "multiple lines",
			input: `#: superset-frontend/src/explore/components/controls/DndColumnSelectControl/Option.tsx:71
#: superset-frontend/src/explore/components/controls/OptionControls/index.tsx:326
msgid ""
"\n"
"                This filter was inherited from the dashboard's context.\n"
"                It won't be saved when saving the chart.\n"
"              "
msgstr ""`,
			want: PO{
				Messages: []Message{
					{
						MsgID: `
                This filter was inherited from the dashboard's context.
                It won't be saved when saving the chart.
              `,
						MsgStr: []string{},
						References: []string{
							"superset-frontend/src/explore/components/controls/DndColumnSelectControl/Option.tsx:71",
							"superset-frontend/src/explore/components/controls/OptionControls/index.tsx:326",
						},
					},
				},
			},
		},
	}

	for _, test := range tests {
		t.Run(test.name, func(t *testing.T) {
			t.Parallel()

<<<<<<< HEAD
			got, err := Parse([]byte(tt.input))
			if err != nil {
				t.Error(err)
				return
			}
=======
			got, err := Parse([]byte(test.input))
			require.NoError(t, err)
>>>>>>> 8e50452a

			require.Equal(t, test.want, got)
		})
	}
}<|MERGE_RESOLUTION|>--- conflicted
+++ resolved
@@ -187,16 +187,11 @@
 		t.Run(test.name, func(t *testing.T) {
 			t.Parallel()
 
-<<<<<<< HEAD
-			got, err := Parse([]byte(tt.input))
+			got, err := Parse([]byte(test.input))
 			if err != nil {
 				t.Error(err)
 				return
 			}
-=======
-			got, err := Parse([]byte(test.input))
-			require.NoError(t, err)
->>>>>>> 8e50452a
 
 			require.Equal(t, test.want, got)
 		})
