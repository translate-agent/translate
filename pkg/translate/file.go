--- conflicted
+++ resolved
@@ -182,15 +182,11 @@
 		return nil, status.Errorf(codes.Internal, "")
 	}
 
-<<<<<<< HEAD
-	data, err := MessagesToData(params.schema, messages)
-=======
 	if len(messages) == 0 {
 		messages = append(messages, model.Messages{Language: params.languageTag})
 	}
 
 	data, err := MessagesToData(params.schema, messages[0])
->>>>>>> 0653b6eb
 	if err != nil {
 		return nil, status.Errorf(codes.Internal, "")
 	}
