package translate

import (
	"context"
	"errors"
	"fmt"

	"github.com/google/uuid"
	"go.expect.digital/translate/pkg/model"
	translatev1 "go.expect.digital/translate/pkg/pb/translate/v1"
	"go.expect.digital/translate/pkg/repo"
	"golang.org/x/text/language"
	"google.golang.org/grpc/codes"
	"google.golang.org/grpc/status"
	"google.golang.org/protobuf/types/known/emptypb"
)

// ----------------------UploadTranslationFile-------------------------------

type uploadParams struct {
	languageTag language.Tag
	data        []byte
	schema      translatev1.Schema
	serviceID   uuid.UUID
}

func parseUploadTranslationFileRequestParams(req *translatev1.UploadTranslationFileRequest) (*uploadParams, error) {
	var (
		params = &uploadParams{data: req.GetData(), schema: req.GetSchema()}
		err    error
	)

	params.languageTag, err = langTagFromProto(req.GetLanguage())
	if err != nil {
		return nil, fmt.Errorf("parse language: %w", err)
	}

	params.serviceID, err = uuidFromProto(req.GetServiceId())
	if err != nil {
		return nil, fmt.Errorf("parse service_id: %w", err)
	}

	return params, nil
}

func (u *uploadParams) validate() error {
	if len(u.data) == 0 {
		return errors.New("'data' is required")
	}

	// Enforce that schema is present. (Temporal solution)
	if u.schema == translatev1.Schema_UNSPECIFIED {
		return errors.New("'schema' is required")
	}

	if u.serviceID == uuid.Nil {
		return errors.New("'service_id' is required")
	}

<<<<<<< HEAD
	return nil
}

// getLanguage returns the language tag for an upload based on the upload parameters and messages.
// It returns an error if no language is set or if the languages in the upload parameters and messages are mismatched.
func getLanguage(reqParams *uploadParams, messages *model.Messages) (language.Tag, error) {
	und := language.Und

	// Both messages and params have undefined language
	if reqParams.languageTag == und && messages.Language == und {
		return und, fmt.Errorf("no language is set")
	}
	// The languages in messages and params are different
	if reqParams.languageTag != und && messages.Language != und && messages.Language != reqParams.languageTag {
		return und, fmt.Errorf("languages are mismatched")
	}
	// The language in messages is undefined but the language in params is defined
	if messages.Language == und {
		return reqParams.languageTag, nil
=======
	if u.languageTag == language.Und {
		return errors.New("'language' is required")
>>>>>>> fc43e7e9
	}

	return messages.Language, nil
}

func (t *TranslateServiceServer) UploadTranslationFile(
	ctx context.Context,
	req *translatev1.UploadTranslationFileRequest,
) (*emptypb.Empty, error) {
	params, err := parseUploadTranslationFileRequestParams(req)
	if err != nil {
		return nil, status.Errorf(codes.InvalidArgument, err.Error())
	}

	if err = params.validate(); err != nil {
		return nil, status.Errorf(codes.InvalidArgument, err.Error())
	}

	messages, err := MessagesFromData(params.schema, params.data)
	if err != nil {
		return nil, status.Errorf(codes.InvalidArgument, err.Error())
	}

	messages.Language, err = getLanguage(params, messages)
	if err != nil {
		return nil, status.Errorf(codes.InvalidArgument, err.Error())
	}

	switch err := t.repo.SaveMessages(ctx, params.serviceID, messages); {
	default:
		return &emptypb.Empty{}, nil
	case errors.Is(err, repo.ErrNotFound):
		return nil, status.Errorf(codes.NotFound, "service not found")
	case err != nil:
		return nil, status.Errorf(codes.Internal, "")
	}
}

// ----------------------DownloadTranslationFile-------------------------------

type downloadParams struct {
	languageTag language.Tag
	schema      translatev1.Schema
	serviceID   uuid.UUID
}

func parseDownloadTranslationFileRequestParams(
	req *translatev1.DownloadTranslationFileRequest,
) (*downloadParams, error) {
	var (
		params = &downloadParams{schema: req.GetSchema()}
		err    error
	)

	params.serviceID, err = uuidFromProto(req.GetServiceId())
	if err != nil {
		return nil, fmt.Errorf("parse service_id: %w", err)
	}

	params.languageTag, err = langTagFromProto(req.GetLanguage())
	if err != nil {
		return nil, fmt.Errorf("parse language: %w", err)
	}

	return params, nil
}

func (d *downloadParams) validate() error {
	// Enforce that schema is present.
	if d.schema == translatev1.Schema_UNSPECIFIED {
		return errors.New("'schema' is required")
	}

	if d.serviceID == uuid.Nil {
		return errors.New("'service_id' is required")
	}

	if d.languageTag == language.Und {
		return errors.New("'language' is required")
	}

	return nil
}

func (t *TranslateServiceServer) DownloadTranslationFile(
	ctx context.Context,
	req *translatev1.DownloadTranslationFileRequest,
) (*translatev1.DownloadTranslationFileResponse, error) {
	params, err := parseDownloadTranslationFileRequestParams(req)
	if err != nil {
		return nil, status.Errorf(codes.InvalidArgument, err.Error())
	}

	if err = params.validate(); err != nil {
		return nil, status.Errorf(codes.InvalidArgument, err.Error())
	}

	messages, err := t.repo.LoadMessages(ctx, params.serviceID, params.languageTag)
	if err != nil {
		return nil, status.Errorf(codes.Internal, "")
	}

	data, err := MessagesToData(params.schema, messages)
	if err != nil {
		return nil, status.Errorf(codes.Internal, "")
	}

	return &translatev1.DownloadTranslationFileResponse{Data: data}, nil
}<|MERGE_RESOLUTION|>--- conflicted
+++ resolved
@@ -57,7 +57,6 @@
 		return errors.New("'service_id' is required")
 	}
 
-<<<<<<< HEAD
 	return nil
 }
 
@@ -77,10 +76,6 @@
 	// The language in messages is undefined but the language in params is defined
 	if messages.Language == und {
 		return reqParams.languageTag, nil
-=======
-	if u.languageTag == language.Und {
-		return errors.New("'language' is required")
->>>>>>> fc43e7e9
 	}
 
 	return messages.Language, nil
