--- conflicted
+++ resolved
@@ -10,16 +10,8 @@
 	"google.golang.org/protobuf/types/known/emptypb"
 )
 
-<<<<<<< HEAD
 const emptyParamMessage = "must not be empty"
 
-type (
-	uploadTranslationFileRequest   translatev1.UploadTranslationFileRequest
-	downloadTranslationFileRequest translatev1.DownloadTranslationFileRequest
-)
-
-=======
->>>>>>> 87456515
 // ----------------------UploadTranslationFile-------------------------------
 
 type uploadParams struct {
@@ -30,15 +22,7 @@
 	translationFileID uuid.UUID
 }
 
-<<<<<<< HEAD
-func (u *uploadTranslationFileRequest) parseParams() (*uploadParams, error) {
-	if u == nil {
-		return nil, errNilRequest
-	}
-
-=======
 func parseUploadTranslationFileRequestParams(req *translatev1.UploadTranslationFileRequest) (*uploadParams, error) {
->>>>>>> 87456515
 	var (
 		params = &uploadParams{data: req.GetData(), schema: req.GetSchema()}
 		err    error
@@ -51,61 +35,33 @@
 
 	params.serviceID, err = uuidFromProto(req.GetServiceId())
 	if err != nil {
-<<<<<<< HEAD
 		return nil, &parseParamError{field: "service_id", err: err}
-=======
-		return nil, fmt.Errorf("parse service_id: %w", err)
->>>>>>> 87456515
 	}
 
 	params.translationFileID, err = uuidFromProto(req.GetTranslationFileId())
 	if err != nil {
-<<<<<<< HEAD
 		return nil, &parseParamError{field: "translation_file_id", err: err}
-=======
-		return nil, fmt.Errorf("parse translation_file_id: %w", err)
->>>>>>> 87456515
 	}
 
 	return params, nil
 }
 
-<<<<<<< HEAD
-// Validates request parameters for UploadTranslationFile.
-func (u *uploadParams) validate() error {
-	if len(u.data) == 0 {
+func validateUploadTranslationFileRequestParams(params *uploadParams) error {
+	if len(params.data) == 0 {
 		return &validateParamError{param: "data", reason: emptyParamMessage}
 	}
 
 	// Enforce that schema is present. (Temporal solution)
-	if u.schema == translatev1.Schema_UNSPECIFIED {
+	if params.schema == translatev1.Schema_UNSPECIFIED {
 		return &validateParamError{param: "schema", reason: emptyParamMessage}
 	}
 
-	if u.serviceID == uuid.Nil {
+	if params.serviceID == uuid.Nil {
 		return &validateParamError{param: "service_id", reason: emptyParamMessage}
 	}
 
-	if u.languageTag == language.Und {
+	if params.languageTag == language.Und {
 		return &validateParamError{param: "language", reason: emptyParamMessage}
-=======
-func validateUploadTranslationFileRequestParams(params *uploadParams) error {
-	if len(params.data) == 0 {
-		return fmt.Errorf("'data' is required")
-	}
-
-	// Enforce that schema is present. (Temporal solution)
-	if params.schema == translatev1.Schema_UNSPECIFIED {
-		return fmt.Errorf("'schema' is required")
-	}
-
-	if params.serviceID == uuid.Nil {
-		return fmt.Errorf("'service_id' is required")
-	}
-
-	if params.languageTag == language.Und {
-		return fmt.Errorf("'language' is required")
->>>>>>> 87456515
 	}
 
 	return nil
@@ -120,13 +76,8 @@
 		return nil, requestErrorToStatus(err)
 	}
 
-<<<<<<< HEAD
-	if err = params.validate(); err != nil {
+	if err = validateUploadTranslationFileRequestParams(params); err != nil {
 		return nil, requestErrorToStatus(err)
-=======
-	if err = validateUploadTranslationFileRequestParams(params); err != nil {
-		return nil, status.Errorf(codes.InvalidArgument, err.Error())
->>>>>>> 87456515
 	}
 
 	messages, err := MessagesFromData(params.schema, params.data)
@@ -142,18 +93,8 @@
 		Messages: messages,
 	}
 
-<<<<<<< HEAD
 	if err := t.repo.SaveTranslationFile(ctx, params.serviceID, translationFile); err != nil {
 		return nil, repoErrorToStatus(err)
-=======
-	switch err := t.repo.SaveTranslationFile(ctx, params.serviceID, translationFile); {
-	default:
-		return &emptypb.Empty{}, nil
-	case errors.Is(err, repo.ErrNotFound):
-		return nil, status.Errorf(codes.NotFound, "file not found")
-	case err != nil:
-		return nil, status.Errorf(codes.Internal, "")
->>>>>>> 87456515
 	}
 
 	return &emptypb.Empty{}, nil
@@ -167,17 +108,9 @@
 	serviceID   uuid.UUID
 }
 
-<<<<<<< HEAD
-func (d *downloadTranslationFileRequest) parseParams() (*downloadParams, error) {
-	if d == nil {
-		return nil, errNilRequest
-	}
-
-=======
 func parseDownloadTranslationFileRequestParams(
 	req *translatev1.DownloadTranslationFileRequest,
 ) (*downloadParams, error) {
->>>>>>> 87456515
 	var (
 		params = &downloadParams{schema: req.GetSchema()}
 		err    error
@@ -185,11 +118,7 @@
 
 	params.serviceID, err = uuidFromProto(req.GetServiceId())
 	if err != nil {
-<<<<<<< HEAD
 		return nil, &parseParamError{field: "service_id", err: err}
-=======
-		return nil, fmt.Errorf("parse service_id: %w", err)
->>>>>>> 87456515
 	}
 
 	params.languageTag, err = langTagFromProto(req.GetLanguage())
@@ -200,32 +129,18 @@
 	return params, nil
 }
 
-<<<<<<< HEAD
-func (d *downloadParams) validate() error {
-	if d.schema == translatev1.Schema_UNSPECIFIED {
+func validateDownloadTranslationFileRequestParams(params *downloadParams) error {
+	// Enforce that schema is present.
+	if params.schema == translatev1.Schema_UNSPECIFIED {
 		return &validateParamError{param: "schema", reason: emptyParamMessage}
 	}
 
-	if d.serviceID == uuid.Nil {
+	if params.serviceID == uuid.Nil {
 		return &validateParamError{param: "service_id", reason: emptyParamMessage}
 	}
 
-	if d.languageTag == language.Und {
+	if params.languageTag == language.Und {
 		return &validateParamError{param: "language", reason: emptyParamMessage}
-=======
-func validateDownloadTranslationFileRequestParams(params *downloadParams) error {
-	// Enforce that schema is present.
-	if params.schema == translatev1.Schema_UNSPECIFIED {
-		return fmt.Errorf("'schema' is required")
-	}
-
-	if params.serviceID == uuid.Nil {
-		return fmt.Errorf("'service_id' is required")
-	}
-
-	if params.languageTag == language.Und {
-		return fmt.Errorf("'language' is required")
->>>>>>> 87456515
 	}
 
 	return nil
@@ -240,27 +155,13 @@
 		return nil, requestErrorToStatus(err)
 	}
 
-<<<<<<< HEAD
-	if err = params.validate(); err != nil {
+	if err = validateDownloadTranslationFileRequestParams(params); err != nil {
 		return nil, requestErrorToStatus(err)
 	}
 
 	translationFile, err := t.repo.LoadTranslationFile(ctx, params.serviceID, params.languageTag)
 	if err != nil {
 		return nil, repoErrorToStatus(err)
-=======
-	if err = validateDownloadTranslationFileRequestParams(params); err != nil {
-		return nil, status.Errorf(codes.InvalidArgument, err.Error())
-	}
-
-	translationFile, err := t.repo.LoadTranslationFile(ctx, params.serviceID, params.languageTag)
-
-	switch {
-	case errors.Is(err, repo.ErrNotFound):
-		return nil, status.Errorf(codes.NotFound, "file not found")
-	case err != nil:
-		return nil, status.Errorf(codes.Internal, "")
->>>>>>> 87456515
 	}
 
 	data, err := MessagesToData(params.schema, translationFile.Messages)
