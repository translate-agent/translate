package translate

import (
	"math/rand"
	"reflect"
	"testing"
	"testing/quick"

	"github.com/brianvoe/gofakeit/v6"
	"github.com/google/uuid"
	"github.com/stretchr/testify/assert"
	"github.com/stretchr/testify/require"
	"go.expect.digital/translate/pkg/model"
	"golang.org/x/text/language"
)

func Test_TransformUUID(t *testing.T) {
	t.Parallel()

	t.Run("UUID to string to UUID", func(t *testing.T) {
		t.Parallel()

		f := func(expectedID uuid.UUID) bool {
			restoredID, err := uuidFromProto(uuidToProto(expectedID))
<<<<<<< HEAD
			require.NoError(t, err)

			return assert.Equal(t, expectedID, restoredID)
=======

			return assert.NoError(t, err) && assert.Equal(t, expectedID, restoredID)
>>>>>>> 99823dcc
		}

		assert.NoError(t, quick.Check(f, &quick.Config{MaxCount: 1000}))
	})

	// Separate check with Nil UUID.
	t.Run("Nil UUID to string to UUID", func(t *testing.T) {
		t.Parallel()

		expectedID := uuid.Nil

		restoredID, err := uuidFromProto(uuidToProto(expectedID))
		require.NoError(t, err)

		assert.Equal(t, expectedID, restoredID)
	})
}

func Test_TransformLangTag(t *testing.T) {
	t.Parallel()

	conf := &quick.Config{
		MaxCount: 1000,
		Values: func(values []reflect.Value, _ *rand.Rand) {
			values[0] = reflect.ValueOf(language.MustParse(gofakeit.LanguageBCP()))
		},
	}

	f := func(expectedLangTag language.Tag) bool {
		restoredLangTag, err := langTagFromProto(langTagToProto(expectedLangTag))
		require.NoError(t, err)

		return assert.Equal(t, expectedLangTag, restoredLangTag)
	}

	assert.NoError(t, quick.Check(f, conf))
}

func Test_TransformService(t *testing.T) {
	t.Parallel()

	t.Run("Service to proto to Service", func(t *testing.T) {
		t.Parallel()

		f := func(expectedService model.Service) bool {
			restoredService, err := serviceFromProto(serviceToProto(&expectedService))
<<<<<<< HEAD
			require.NoError(t, err)
=======
>>>>>>> 99823dcc

			return assert.NoError(t, err) && assert.Equal(t, expectedService, *restoredService)
		}

		assert.NoError(t, quick.Check(f, &quick.Config{MaxCount: 1000}))
	})

	t.Run("Services to proto to services", func(t *testing.T) {
		t.Parallel()

		f := func(expectedServices []model.Service) bool {
			restoredServices, err := servicesFromProto(servicesToProto(expectedServices))
<<<<<<< HEAD
			require.NoError(t, err)
=======
>>>>>>> 99823dcc

			return assert.NoError(t, err) && assert.ElementsMatch(t, expectedServices, restoredServices)
		}
		assert.NoError(t, quick.Check(f, &quick.Config{MaxCount: 100}))
	})
}<|MERGE_RESOLUTION|>--- conflicted
+++ resolved
@@ -22,14 +22,8 @@
 
 		f := func(expectedID uuid.UUID) bool {
 			restoredID, err := uuidFromProto(uuidToProto(expectedID))
-<<<<<<< HEAD
-			require.NoError(t, err)
-
-			return assert.Equal(t, expectedID, restoredID)
-=======
 
 			return assert.NoError(t, err) && assert.Equal(t, expectedID, restoredID)
->>>>>>> 99823dcc
 		}
 
 		assert.NoError(t, quick.Check(f, &quick.Config{MaxCount: 1000}))
@@ -76,10 +70,6 @@
 
 		f := func(expectedService model.Service) bool {
 			restoredService, err := serviceFromProto(serviceToProto(&expectedService))
-<<<<<<< HEAD
-			require.NoError(t, err)
-=======
->>>>>>> 99823dcc
 
 			return assert.NoError(t, err) && assert.Equal(t, expectedService, *restoredService)
 		}
@@ -92,10 +82,6 @@
 
 		f := func(expectedServices []model.Service) bool {
 			restoredServices, err := servicesFromProto(servicesToProto(expectedServices))
-<<<<<<< HEAD
-			require.NoError(t, err)
-=======
->>>>>>> 99823dcc
 
 			return assert.NoError(t, err) && assert.ElementsMatch(t, expectedServices, restoredServices)
 		}
