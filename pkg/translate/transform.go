package translate

import (
	"fmt"

	"github.com/google/uuid"
	"go.expect.digital/translate/pkg/model"
	translatev1 "go.expect.digital/translate/pkg/pb/translate/v1"
	"golang.org/x/text/language"
)

// ----------------------Common types----------------------

// uuidToProto converts uuid.UUID to string.
func uuidToProto(u uuid.UUID) string {
	if u == uuid.Nil {
		return ""
	}

	return u.String()
}

// uuidFromProto converts string to uuid.UUID.
func uuidFromProto(s string) (uuid.UUID, error) {
	if s == "" {
		return uuid.Nil, nil
	}

	id, err := uuid.Parse(s)
	if err != nil {
		return uuid.Nil, fmt.Errorf("parse uuid: %w", err)
	}

	return id, nil
}

<<<<<<< HEAD
// langTagToProto converts language.Tag to string.
func langTagToProto(l language.Tag) string {
	return l.String()
}

// langTagFromProto converts string to language.Tag.
func langTagFromProto(s string) (language.Tag, error) {
	// if s is empty string, language.Parse returns language.Und.
	l, err := language.Parse(s)
	if err != nil {
		return language.Und, fmt.Errorf("parse language tag: %w", err)
	}

	return l, nil
=======
// sliceToProto converts a slice of type T to a slice of type *R using the provided elementToProto function.
func sliceToProto[T any, R any](slice []T, elementToProto func(*T) *R) []*R {
	if len(slice) == 0 {
		return nil
	}

	v := make([]*R, 0, len(slice))

	for i := range slice {
		v = append(v, elementToProto(&slice[i]))
	}

	return v
}

// sliceFromProto converts a slice of type *T to a slice of type R using the provided elementFromProto function.
func sliceFromProto[T any, R any](slice []*T, elementFromProto func(*T) (*R, error)) ([]R, error) {
	if len(slice) == 0 {
		return nil, nil
	}

	v := make([]R, 0, len(slice))

	for i := range slice {
		r, err := elementFromProto(slice[i])
		if err != nil {
			return nil, fmt.Errorf("transform element: %w", err)
		}

		v = append(v, *r)
	}

	return v, nil
>>>>>>> 99823dcc
}

// ----------------------Service----------------------

// serviceToProto converts model.Service to translatev1.Service.
func serviceToProto(s *model.Service) *translatev1.Service {
	if s == nil {
		return nil
	}

	return &translatev1.Service{Id: uuidToProto(s.ID), Name: s.Name}
}

// serviceFromProto converts translatev1.Service to model.Service.
func serviceFromProto(s *translatev1.Service) (*model.Service, error) {
	if s == nil {
		return nil, nil
	}

	var (
		service = &model.Service{Name: s.Name}
		err     error
	)

	service.ID, err = uuidFromProto(s.Id)
	if err != nil {
		return nil, fmt.Errorf("transform id: %w", err)
	}

	return service, nil
}

// servicesToProto converts []model.Service to []*translatev1.Service.
func servicesToProto(s []model.Service) []*translatev1.Service {
	return sliceToProto(s, serviceToProto)
}

// servicesFromProto converts []*translatev1.Service to []model.Service.
func servicesFromProto(s []*translatev1.Service) ([]model.Service, error) {
	return sliceFromProto(s, serviceFromProto)
}<|MERGE_RESOLUTION|>--- conflicted
+++ resolved
@@ -34,7 +34,6 @@
 	return id, nil
 }
 
-<<<<<<< HEAD
 // langTagToProto converts language.Tag to string.
 func langTagToProto(l language.Tag) string {
 	return l.String()
@@ -49,7 +48,8 @@
 	}
 
 	return l, nil
-=======
+}
+
 // sliceToProto converts a slice of type T to a slice of type *R using the provided elementToProto function.
 func sliceToProto[T any, R any](slice []T, elementToProto func(*T) *R) []*R {
 	if len(slice) == 0 {
@@ -83,7 +83,6 @@
 	}
 
 	return v, nil
->>>>>>> 99823dcc
 }
 
 // ----------------------Service----------------------
