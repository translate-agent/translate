package translate

import (
	"context"
	"errors"
	"fmt"
	"strings"

	"github.com/google/uuid"
	"golang.org/x/exp/slices"
	"google.golang.org/protobuf/types/known/emptypb"
	"google.golang.org/protobuf/types/known/fieldmaskpb"

	"go.expect.digital/translate/pkg/model"
	translatev1 "go.expect.digital/translate/pkg/pb/translate/v1"
)

// ------------------------GetService-------------------------------

var errEmptyField = errors.New("must not be empty")

type getServiceParams struct {
	id uuid.UUID
}

func parseGetServiceRequestParams(req *translatev1.GetServiceRequest) (*getServiceParams, error) {
	id, err := uuidFromProto(req.GetId())
	if err != nil {
		return nil, &fieldViolationError{field: "id", err: err}
	}

	return &getServiceParams{id: id}, nil
}

<<<<<<< HEAD
func validateGetServiceRequestParams(params *getServiceParams) error {
	if params.id == uuid.Nil {
		return &fieldViolationError{field: "id", err: errEmptyField}
=======
func (g *getServiceParams) validate() error {
	if g.id == uuid.Nil {
		return errors.New("'id' is required")
>>>>>>> 28497732
	}

	return nil
}

func (t *TranslateServiceServer) GetService(
	ctx context.Context,
	req *translatev1.GetServiceRequest,
) (*translatev1.Service, error) {
	params, err := parseGetServiceRequestParams(req)
	if err != nil {
		return nil, requestErrorToStatusErr(err)
	}

<<<<<<< HEAD
	if err = validateGetServiceRequestParams(params); err != nil {
		return nil, requestErrorToStatusErr(err)
=======
	if err := params.validate(); err != nil {
		return nil, status.Errorf(codes.InvalidArgument, err.Error())
>>>>>>> 28497732
	}

	service, err := t.repo.LoadService(ctx, params.id)
	if err != nil {
		return nil, repoErrorToStatusErr(err)
	}

	return serviceToProto(service), nil
}

// ----------------------ListServices-------------------------------

func (t *TranslateServiceServer) ListServices(
	ctx context.Context,
	req *translatev1.ListServicesRequest,
) (*translatev1.ListServicesResponse, error) {
	services, err := t.repo.LoadServices(ctx)
	if err != nil {
		return nil, repoErrorToStatusErr(err)
	}

	return &translatev1.ListServicesResponse{Services: servicesToProto(services)}, nil
}

// ---------------------CreateService-------------------------------

type createServiceParams struct {
	service *model.Service
}

func parseCreateServiceParams(req *translatev1.CreateServiceRequest) (*createServiceParams, error) {
	service, err := serviceFromProto(req.GetService())

	switch {
	case err == nil:
		return &createServiceParams{service: service}, nil
	case strings.Contains(err.Error(), "service id"):
		return nil, &fieldViolationError{field: "service.id", err: err}
	default:
		return nil, &fieldViolationError{field: "service", err: err}
	}
}

<<<<<<< HEAD
func validateCreateServiceParams(params *createServiceParams) error {
	if params.service == nil {
		return &fieldViolationError{field: "service", err: errEmptyField}
=======
func (c *createServiceParams) validate() error {
	if c.service == nil {
		return errors.New("'service' is required")
>>>>>>> 28497732
	}

	return nil
}

func (t *TranslateServiceServer) CreateService(
	ctx context.Context,
	req *translatev1.CreateServiceRequest,
) (*translatev1.Service, error) {
	params, err := parseCreateServiceParams(req)
	if err != nil {
		return nil, requestErrorToStatusErr(err)
	}

<<<<<<< HEAD
	if err := validateCreateServiceParams(params); err != nil {
		return nil, requestErrorToStatusErr(err)
=======
	if err := params.validate(); err != nil {
		return nil, status.Errorf(codes.InvalidArgument, err.Error())
>>>>>>> 28497732
	}

	if err := t.repo.SaveService(ctx, params.service); err != nil {
		return nil, repoErrorToStatusErr(err)
	}

	return serviceToProto(params.service), nil
}

// ---------------------UpdateService-------------------------------

// updateMaskAcceptablePaths is a list of acceptable paths for the Service update mask.
var updateMaskAcceptablePaths = []string{"name"}

type updateServiceParams struct {
	mask    *fieldmaskpb.FieldMask
	service *model.Service
}

func parseUpdateServiceParams(req *translatev1.UpdateServiceRequest) (*updateServiceParams, error) {
	service, err := serviceFromProto(req.GetService())

	switch {
	case err == nil:
		return &updateServiceParams{service: service, mask: req.GetUpdateMask()}, nil
	case strings.Contains(err.Error(), "service id"):
		return nil, &fieldViolationError{field: "service.id", err: err}
	default:
		return nil, &fieldViolationError{field: "service", err: err}
	}
}

<<<<<<< HEAD
func validateUpdateServiceParams(params *updateServiceParams) error {
	if params.service == nil {
		return &fieldViolationError{field: "service", err: errEmptyField}
=======
func (u *updateServiceParams) validate() error {
	if u.service == nil {
		return errors.New("'service' is required")
>>>>>>> 28497732
	}

	if u.service.ID == uuid.Nil {
		return errors.New("'service.id' is required")
	}

	if u.mask != nil {
		for _, path := range u.mask.Paths {
			if !slices.Contains(updateMaskAcceptablePaths, path) {
				return &fieldViolationError{
					field: "update_mask.paths",
					err:   fmt.Errorf("'%s' is not an valid service field", path),
				}
			}
		}
	}

	return nil
}

// updateServiceFromParams updates the service resource with the new values from the request.
func updateServiceFromParams(service *model.Service, reqParams *updateServiceParams) *model.Service {
	// Replace service resource with the new one from params (PUT)
	if reqParams.mask == nil {
		return &model.Service{ID: service.ID, Name: reqParams.service.Name}
	}

	updatedService := *service

	// Replace service resource's fields with the new ones from request (PATCH)
	for _, path := range reqParams.mask.Paths {
		switch path {
		default:
			// noop
		case "name":
			updatedService.Name = reqParams.service.Name
		}
	}

	return &updatedService
}

func (t *TranslateServiceServer) UpdateService(
	ctx context.Context,
	req *translatev1.UpdateServiceRequest,
) (*translatev1.Service, error) {
	params, err := parseUpdateServiceParams(req)
	if err != nil {
		return nil, requestErrorToStatusErr(err)
	}

<<<<<<< HEAD
	if err = validateUpdateServiceParams(params); err != nil {
		return nil, requestErrorToStatusErr(err)
=======
	if err = params.validate(); err != nil {
		return nil, status.Errorf(codes.InvalidArgument, err.Error())
>>>>>>> 28497732
	}

	oldService, err := t.repo.LoadService(ctx, params.service.ID)
	if err != nil {
		return nil, repoErrorToStatusErr(err)
	}

	updatedService := updateServiceFromParams(oldService, params)

	if err := t.repo.SaveService(ctx, updatedService); err != nil {
		return nil, repoErrorToStatusErr(err)
	}

	return serviceToProto(updatedService), nil
}

// ----------------------DeleteService------------------------------

type deleteServiceParams struct {
	id uuid.UUID
}

func parseDeleteServiceRequest(req *translatev1.DeleteServiceRequest) (*deleteServiceParams, error) {
	id, err := uuidFromProto(req.Id)
	if err != nil {
		return nil, &fieldViolationError{field: "id", err: err}
	}

	return &deleteServiceParams{id: id}, nil
}

<<<<<<< HEAD
func validateDeleteServiceParams(params *deleteServiceParams) error {
	if params.id == uuid.Nil {
		return &fieldViolationError{field: "id", err: errEmptyField}
=======
func (d *deleteServiceParams) validate() error {
	if d.id == uuid.Nil {
		return errors.New("'id' is required")
>>>>>>> 28497732
	}

	return nil
}

func (t *TranslateServiceServer) DeleteService(
	ctx context.Context,
	req *translatev1.DeleteServiceRequest,
) (*emptypb.Empty, error) {
	params, err := parseDeleteServiceRequest(req)
	if err != nil {
		return nil, requestErrorToStatusErr(err)
	}

<<<<<<< HEAD
	if err := validateDeleteServiceParams(params); err != nil {
		return nil, requestErrorToStatusErr(err)
=======
	if err := params.validate(); err != nil {
		return nil, status.Errorf(codes.InvalidArgument, err.Error())
>>>>>>> 28497732
	}

	if err := t.repo.DeleteService(ctx, params.id); err != nil {
		return nil, repoErrorToStatusErr(err)
	}

	return &emptypb.Empty{}, nil
}<|MERGE_RESOLUTION|>--- conflicted
+++ resolved
@@ -32,15 +32,9 @@
 	return &getServiceParams{id: id}, nil
 }
 
-<<<<<<< HEAD
-func validateGetServiceRequestParams(params *getServiceParams) error {
-	if params.id == uuid.Nil {
-		return &fieldViolationError{field: "id", err: errEmptyField}
-=======
 func (g *getServiceParams) validate() error {
 	if g.id == uuid.Nil {
-		return errors.New("'id' is required")
->>>>>>> 28497732
+		return &fieldViolationError{field: "id", err: errEmptyField}
 	}
 
 	return nil
@@ -55,13 +49,8 @@
 		return nil, requestErrorToStatusErr(err)
 	}
 
-<<<<<<< HEAD
-	if err = validateGetServiceRequestParams(params); err != nil {
-		return nil, requestErrorToStatusErr(err)
-=======
-	if err := params.validate(); err != nil {
-		return nil, status.Errorf(codes.InvalidArgument, err.Error())
->>>>>>> 28497732
+	if err = params.validate(); err != nil {
+		return nil, requestErrorToStatusErr(err)
 	}
 
 	service, err := t.repo.LoadService(ctx, params.id)
@@ -105,15 +94,9 @@
 	}
 }
 
-<<<<<<< HEAD
-func validateCreateServiceParams(params *createServiceParams) error {
-	if params.service == nil {
-		return &fieldViolationError{field: "service", err: errEmptyField}
-=======
 func (c *createServiceParams) validate() error {
 	if c.service == nil {
-		return errors.New("'service' is required")
->>>>>>> 28497732
+		return &fieldViolationError{field: "service", err: errEmptyField}
 	}
 
 	return nil
@@ -128,13 +111,8 @@
 		return nil, requestErrorToStatusErr(err)
 	}
 
-<<<<<<< HEAD
-	if err := validateCreateServiceParams(params); err != nil {
-		return nil, requestErrorToStatusErr(err)
-=======
 	if err := params.validate(); err != nil {
-		return nil, status.Errorf(codes.InvalidArgument, err.Error())
->>>>>>> 28497732
+		return nil, requestErrorToStatusErr(err)
 	}
 
 	if err := t.repo.SaveService(ctx, params.service); err != nil {
@@ -167,15 +145,9 @@
 	}
 }
 
-<<<<<<< HEAD
-func validateUpdateServiceParams(params *updateServiceParams) error {
-	if params.service == nil {
-		return &fieldViolationError{field: "service", err: errEmptyField}
-=======
 func (u *updateServiceParams) validate() error {
 	if u.service == nil {
-		return errors.New("'service' is required")
->>>>>>> 28497732
+		return &fieldViolationError{field: "service", err: errEmptyField}
 	}
 
 	if u.service.ID == uuid.Nil {
@@ -227,13 +199,8 @@
 		return nil, requestErrorToStatusErr(err)
 	}
 
-<<<<<<< HEAD
-	if err = validateUpdateServiceParams(params); err != nil {
-		return nil, requestErrorToStatusErr(err)
-=======
 	if err = params.validate(); err != nil {
-		return nil, status.Errorf(codes.InvalidArgument, err.Error())
->>>>>>> 28497732
+		return nil, requestErrorToStatusErr(err)
 	}
 
 	oldService, err := t.repo.LoadService(ctx, params.service.ID)
@@ -265,15 +232,9 @@
 	return &deleteServiceParams{id: id}, nil
 }
 
-<<<<<<< HEAD
-func validateDeleteServiceParams(params *deleteServiceParams) error {
-	if params.id == uuid.Nil {
-		return &fieldViolationError{field: "id", err: errEmptyField}
-=======
 func (d *deleteServiceParams) validate() error {
 	if d.id == uuid.Nil {
-		return errors.New("'id' is required")
->>>>>>> 28497732
+		return &fieldViolationError{field: "id", err: errEmptyField}
 	}
 
 	return nil
@@ -288,13 +249,8 @@
 		return nil, requestErrorToStatusErr(err)
 	}
 
-<<<<<<< HEAD
-	if err := validateDeleteServiceParams(params); err != nil {
-		return nil, requestErrorToStatusErr(err)
-=======
 	if err := params.validate(); err != nil {
-		return nil, status.Errorf(codes.InvalidArgument, err.Error())
->>>>>>> 28497732
+		return nil, requestErrorToStatusErr(err)
 	}
 
 	if err := t.repo.DeleteService(ctx, params.id); err != nil {
