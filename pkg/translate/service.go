--- conflicted
+++ resolved
@@ -26,26 +26,14 @@
 	id uuid.UUID
 }
 
-<<<<<<< HEAD
-// TODO change to pointer all returning params
-
-func (g *getServiceRequest) parseParams() (getServiceParams, error) {
-	if g == nil {
-		return getServiceParams{}, errNilRequest
-=======
 func (g *getServiceRequest) parseParams() (*getServiceParams, error) {
 	if g == nil {
-		return nil, errors.New("request is nil")
->>>>>>> d41f56d7
+		return nil, errNilRequest
 	}
 
 	id, err := uuidFromProto(g.Id)
 	if err != nil {
-<<<<<<< HEAD
-		return getServiceParams{}, &parseParamError{field: "id", err: err}
-=======
-		return nil, fmt.Errorf("parse id: %w", err)
->>>>>>> d41f56d7
+		return nil, &parseParamError{field: "id", err: err}
 	}
 
 	return &getServiceParams{id: id}, nil
@@ -93,39 +81,23 @@
 
 func (c *createServiceRequest) parseParams() (*createServiceParams, error) {
 	if c == nil {
-<<<<<<< HEAD
-		return createServiceParams{}, errNilRequest
+		return nil, errNilRequest
 	}
 
 	if c.Service == nil {
-		return createServiceParams{}, errNilService
+		return nil, errNilService
 	}
 
 	service, err := serviceFromProto(c.Service)
 
 	switch {
 	case err == nil:
-		return createServiceParams{service: service}, nil
+		return &createServiceParams{service: service}, nil
 	case strings.Contains(err.Error(), "service id"):
-		return createServiceParams{}, &parseParamError{field: "service.id", err: err}
+		return nil, &parseParamError{field: "service.id", err: err}
 	default:
-		return createServiceParams{}, &parseParamError{field: "service", err: err}
-	}
-=======
-		return nil, errors.New("request is nil")
-	}
-
-	if c.Service == nil {
-		return nil, errors.New("service is nil")
-	}
-
-	service, err := serviceFromProto(c.Service)
-	if err != nil {
-		return nil, fmt.Errorf("parse service: %w", err)
-	}
-
-	return &createServiceParams{service: service}, nil
->>>>>>> d41f56d7
+		return nil, &parseParamError{field: "service", err: err}
+	}
 }
 
 func (t *TranslateServiceServer) CreateService(
@@ -155,39 +127,23 @@
 
 func (u *updateServiceRequest) parseParams() (*updateServiceParams, error) {
 	if u == nil {
-<<<<<<< HEAD
-		return updateServiceParams{}, errNilRequest
+		return nil, errNilRequest
 	}
 
 	if u.Service == nil {
-		return updateServiceParams{}, errNilService
+		return nil, errNilService
 	}
 
 	service, err := serviceFromProto(u.Service)
 
 	switch {
 	case err == nil:
-		return updateServiceParams{service: service, mask: u.UpdateMask}, nil
+		return &updateServiceParams{service: service, mask: u.UpdateMask}, nil
 	case strings.Contains(err.Error(), "service id"):
-		return updateServiceParams{}, &parseParamError{field: "service.id", err: err}
+		return nil, &parseParamError{field: "service.id", err: err}
 	default:
-		return updateServiceParams{}, &parseParamError{field: "service", err: err}
-	}
-=======
-		return nil, errors.New("request is nil")
-	}
-
-	if u.Service == nil {
-		return nil, errors.New("service is nil")
-	}
-
-	service, err := serviceFromProto(u.Service)
-	if err != nil {
-		return nil, fmt.Errorf("parse service: %w", err)
-	}
-
-	return &updateServiceParams{service: service, mask: u.UpdateMask}, nil
->>>>>>> d41f56d7
+		return nil, &parseParamError{field: "service", err: err}
+	}
 }
 
 func (u *updateServiceParams) updateServiceFromMask(service *model.Service) (*model.Service, error) {
@@ -245,20 +201,12 @@
 
 func (d *deleteServiceRequest) parseParams() (*deleteServiceParams, error) {
 	if d == nil {
-<<<<<<< HEAD
-		return deleteServiceParams{}, errNilRequest
-=======
-		return nil, errors.New("request is nil")
->>>>>>> d41f56d7
+		return nil, errNilRequest
 	}
 
 	id, err := uuidFromProto(d.Id)
 	if err != nil {
-<<<<<<< HEAD
-		return deleteServiceParams{}, &parseParamError{field: "id", err: err}
-=======
-		return nil, fmt.Errorf("parse id: %w", err)
->>>>>>> d41f56d7
+		return nil, &parseParamError{field: "id", err: err}
 	}
 
 	return &deleteServiceParams{id: id}, nil
