package translate

import (
	"testing"

	"github.com/brianvoe/gofakeit/v6"
	"github.com/google/uuid"
	"github.com/stretchr/testify/assert"
	"github.com/stretchr/testify/require"
	translatev1 "go.expect.digital/translate/pkg/pb/translate/v1"
	"golang.org/x/text/language"
)

// -------------------Upload-----------------------

func Test_ParseUploadParams(t *testing.T) {
	t.Parallel()

	randReq := func() *translatev1.UploadTranslationFileRequest {
		return &translatev1.UploadTranslationFileRequest{
			Language:  gofakeit.LanguageBCP(),
			Data:      []byte(`{"key":"value"}`),
			Schema:    translatev1.Schema(gofakeit.IntRange(1, 7)),
			ServiceId: gofakeit.UUID(),
		}
	}

	happyWithFileIDReq := randReq()

	malformedLangReq := randReq()
	malformedLangReq.Language += "_FAIL" //nolint:goconst

	malformedServiceIDReq := randReq()
	malformedServiceIDReq.ServiceId += "_FAIL"

	tests := []struct {
		request     *translatev1.UploadTranslationFileRequest
		expectedErr *fieldViolationError
		name        string
	}{
		{
			name:        "Happy Path With File ID",
			request:     happyWithFileIDReq,
			expectedErr: nil,
		},
		{
			name:        "Malformed language tag",
			request:     malformedLangReq,
			expectedErr: &fieldViolationError{field: "language"},
		},

		{
			name:        "Malformed service ID",
			request:     malformedServiceIDReq,
			expectedErr: &fieldViolationError{field: "service_id"},
		},
<<<<<<< HEAD
		{
			name:        "Malformed File ID",
			request:     malformedFileIDReq,
			expectedErr: &fieldViolationError{field: "translation_file_id"},
		},
=======
>>>>>>> 28497732
	}

	for _, tt := range tests {
		tt := tt
		t.Run(tt.name, func(t *testing.T) {
			t.Parallel()

			params, err := parseUploadTranslationFileRequestParams(tt.request)

			if tt.expectedErr != nil {
				assertFieldViolationError(t, tt.expectedErr, err)
				return
			}

			require.NoError(t, err)
			assert.NotEmpty(t, params)
		})
	}
}

func Test_ValidateUploadParams(t *testing.T) {
	t.Parallel()

	randParams := func() *uploadParams {
		return &uploadParams{
			languageTag: language.MustParse(gofakeit.LanguageBCP()),
			data:        []byte(`{"key":"value"}`),
			schema:      translatev1.Schema(gofakeit.IntRange(1, 7)),
			serviceID:   uuid.New(),
		}
	}

	happyParams := randParams()

	emptyDataParams := randParams()
	emptyDataParams.data = nil

	unspecifiedSchemaParams := randParams()
	unspecifiedSchemaParams.schema = translatev1.Schema_UNSPECIFIED

	unspecifiedLangParams := randParams()
	unspecifiedLangParams.languageTag = language.Und

	unspecifiedServiceParams := randParams()
	unspecifiedServiceParams.serviceID = uuid.Nil

	tests := []struct {
		params      *uploadParams
		expectedErr *fieldViolationError
		name        string
	}{
		{
			name:        "Happy Path",
			params:      happyParams,
			expectedErr: nil,
		},
		{
			name:        "Empty data",
			params:      emptyDataParams,
			expectedErr: &fieldViolationError{field: "data"},
		},
		{
			name:        "Unspecified schema",
			params:      unspecifiedSchemaParams,
			expectedErr: &fieldViolationError{field: "schema"},
		},
		{
			name:        "Unspecified language",
			params:      unspecifiedLangParams,
			expectedErr: &fieldViolationError{field: "language"},
		},
		{
			name:        "Unspecified service ID",
			params:      unspecifiedServiceParams,
			expectedErr: &fieldViolationError{field: "service_id"},
		},
	}
	for _, tt := range tests {
		tt := tt
		t.Run(tt.name, func(t *testing.T) {
			t.Parallel()

			err := tt.params.validate()

			if tt.expectedErr != nil {
				assertFieldViolationError(t, tt.expectedErr, err)
				return
			}

			assert.NoError(t, err)
		})
	}
}

// -------------------Download-----------------------

func Test_ParseDownloadParams(t *testing.T) {
	t.Parallel()

	randReq := func() *translatev1.DownloadTranslationFileRequest {
		return &translatev1.DownloadTranslationFileRequest{
			Language:  gofakeit.LanguageBCP(),
			Schema:    translatev1.Schema(gofakeit.IntRange(1, 7)),
			ServiceId: gofakeit.UUID(),
		}
	}

	happyReq := randReq()

	missingServiceIDReq := randReq()
	missingServiceIDReq.ServiceId = ""

	malformedServiceIDReq := randReq()
	malformedServiceIDReq.ServiceId += "_FAIL"

	malformedLangTagReq := randReq()
	malformedLangTagReq.Language += "_FAIL"

	tests := []struct {
		expectedErr *fieldViolationError
		request     *translatev1.DownloadTranslationFileRequest
		name        string
	}{
		{
			name:        "Happy Path",
			request:     happyReq,
			expectedErr: nil,
		},
		{
			name:        "Malformed service ID",
			request:     malformedServiceIDReq,
			expectedErr: &fieldViolationError{field: "service_id"},
		},
		{
			name:        "Malformed language tag",
			request:     malformedLangTagReq,
			expectedErr: &fieldViolationError{field: "language"},
		},
	}
	for _, tt := range tests {
		tt := tt
		t.Run(tt.name, func(t *testing.T) {
			t.Parallel()

			params, err := parseDownloadTranslationFileRequestParams(tt.request)

			if tt.expectedErr != nil {
				assertFieldViolationError(t, tt.expectedErr, err)
				return
			}

			require.NoError(t, err)
			assert.NotEmpty(t, params)
		})
	}
}

func Test_ValidateDownloadParams(t *testing.T) {
	t.Parallel()

	randParams := func() *downloadParams {
		return &downloadParams{
			languageTag: language.MustParse(gofakeit.LanguageBCP()),
			schema:      translatev1.Schema(gofakeit.IntRange(1, 7)),
			serviceID:   uuid.New(),
		}
	}

	happyParams := randParams()

	unspecifiedSchemaParams := randParams()
	unspecifiedSchemaParams.schema = translatev1.Schema_UNSPECIFIED

	unspecifiedServiceIDParams := randParams()
	unspecifiedServiceIDParams.serviceID = uuid.Nil

	unspecifiedLangParams := randParams()
	unspecifiedLangParams.languageTag = language.Und

	tests := []struct {
		params      *downloadParams
		expectedErr *fieldViolationError
		name        string
	}{
		{
			name:        "Happy Path",
			params:      happyParams,
			expectedErr: nil,
		},
		{
			name:        "Unspecified schema",
			params:      unspecifiedSchemaParams,
			expectedErr: &fieldViolationError{field: "schema"},
		},
		{
			name:        "Unspecified service ID",
			params:      unspecifiedServiceIDParams,
			expectedErr: &fieldViolationError{field: "service_id"},
		},
		{
			name:        "Unspecified language tag",
			params:      unspecifiedLangParams,
			expectedErr: &fieldViolationError{field: "language"},
		},
	}
	for _, tt := range tests {
		tt := tt
		t.Run(tt.name, func(t *testing.T) {
			t.Parallel()

			err := tt.params.validate()

			if tt.expectedErr != nil {
				assertFieldViolationError(t, tt.expectedErr, err)
				return
			}

			assert.NoError(t, err)
		})
	}
}<|MERGE_RESOLUTION|>--- conflicted
+++ resolved
@@ -54,14 +54,6 @@
 			request:     malformedServiceIDReq,
 			expectedErr: &fieldViolationError{field: "service_id"},
 		},
-<<<<<<< HEAD
-		{
-			name:        "Malformed File ID",
-			request:     malformedFileIDReq,
-			expectedErr: &fieldViolationError{field: "translation_file_id"},
-		},
-=======
->>>>>>> 28497732
 	}
 
 	for _, tt := range tests {
