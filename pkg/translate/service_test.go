package translate

import (
	"testing"

	"github.com/brianvoe/gofakeit/v6"
	"github.com/google/uuid"
	"github.com/stretchr/testify/assert"
	"github.com/stretchr/testify/require"
	"go.expect.digital/translate/pkg/model"
	translatev1 "go.expect.digital/translate/pkg/pb/translate/v1"
	"google.golang.org/protobuf/types/known/fieldmaskpb"
)

// ----------------------GetService-------------------------------

func Test_ParseGetServiceParams(t *testing.T) {
	t.Parallel()

	randReq := func() *translatev1.GetServiceRequest {
		return &translatev1.GetServiceRequest{
			Id: gofakeit.UUID(),
		}
	}

	happyReqWithID := randReq()

	happyReqWithoutID := randReq()
	happyReqWithoutID.Id = ""

	malformedIDReq := randReq()
	malformedIDReq.Id += "_FAIL"

	tests := []struct {
		expected    *getServiceParams
<<<<<<< HEAD
		input       *translatev1.GetServiceRequest
		expectedErr *parseParamError
=======
		request     *translatev1.GetServiceRequest
		expectedErr error
>>>>>>> 87456515
		name        string
	}{
		{
			name:    "Happy Path",
			request: happyReqWithID,
			expected: &getServiceParams{
				id: uuid.MustParse(happyReqWithID.Id),
			},
			expectedErr: nil,
		},
		{
<<<<<<< HEAD
			name:        "Malformed UUID",
			input:       malformedIDReq,
			expectedErr: &parseParamError{field: "id"},
=======
			name:    "Happy Path Empty ID",
			request: happyReqWithoutID,
			expected: &getServiceParams{
				id: uuid.Nil,
			},
		},
		{
			name:        "Malformed UUID",
			request:     malformedIDReq,
			expectedErr: errors.New("invalid UUID length"),
>>>>>>> 87456515
		},
	}

	for _, tt := range tests {
		tt := tt
		t.Run(tt.name, func(t *testing.T) {
			t.Parallel()

			actual, err := parseGetServiceRequestParams(tt.request)

			if tt.expectedErr != nil {
				var e *parseParamError
				require.ErrorAs(t, err, &e)

				// Check if parameter which caused error is the same as expected
				assert.Equal(t, tt.expectedErr.field, e.field)
				return
			}

			require.NoError(t, err)
			assert.Equal(t, tt.expected, actual)
		})
	}
}

func Test_ValidateGetServiceParams(t *testing.T) {
	t.Parallel()

	tests := []struct {
		params      *getServiceParams
		expectedErr error
		name        string
	}{
		{
			name:        "Happy Path",
			expectedErr: nil,
			params:      &getServiceParams{id: uuid.New()},
		},
		{
			name:        "Empty ID",
			params:      &getServiceParams{id: uuid.Nil},
			expectedErr: errors.New("'id' is required"),
		},
	}

	for _, tt := range tests {
		tt := tt
		t.Run(tt.name, func(t *testing.T) {
			t.Parallel()

			err := validateGetServiceRequestParams(tt.params)

			if tt.expectedErr != nil {
				assert.ErrorContains(t, err, tt.expectedErr.Error())
				return
			}

			assert.NoError(t, err)
		})
	}
}

// -----------------------UpdateService-------------------------------

func randService() *model.Service {
	return &model.Service{
		ID:   uuid.New(),
		Name: gofakeit.Name(),
	}
}

func Test_ParseUpdateServiceParams(t *testing.T) {
	t.Parallel()

	randReq := func() *translatev1.UpdateServiceRequest {
		return &translatev1.UpdateServiceRequest{
			UpdateMask: &fieldmaskpb.FieldMask{Paths: gofakeit.NiceColors()},
			Service:    serviceToProto(randService()),
		}
	}

	happyReq := randReq()

	happyReqWithoutServiceID := randReq()
	happyReqWithoutServiceID.Service.Id = ""

	happyReqWithoutService := randReq()
	happyReqWithoutService.Service = nil

	happyReqWithoutUpdateMask := randReq()
	happyReqWithoutUpdateMask.UpdateMask = nil

	malformedIDReq := randReq()
	malformedIDReq.Service.Id += "_FAIL"

	tests := []struct {
		expected    *updateServiceParams
<<<<<<< HEAD
		expectedErr *parseParamError
		input       *translatev1.UpdateServiceRequest
=======
		expectedErr error
		request     *translatev1.UpdateServiceRequest
>>>>>>> 87456515
		name        string
	}{
		{
			name:    "Happy Path",
			request: happyReq,
			expected: &updateServiceParams{
				mask: happyReq.UpdateMask,
				service: &model.Service{
					ID:   uuid.MustParse(happyReq.Service.Id),
					Name: happyReq.Service.Name,
				},
			},
			expectedErr: nil,
		},
		{
<<<<<<< HEAD
			name:        "Malformed Service UUID",
			input:       malformedIDReq,
			expectedErr: &parseParamError{field: "service.id"},
=======
			name:    "Happy Path Without Service ID",
			request: happyReqWithoutServiceID,
			expected: &updateServiceParams{
				mask: happyReqWithoutServiceID.UpdateMask,
				service: &model.Service{
					ID:   uuid.Nil,
					Name: happyReqWithoutServiceID.Service.Name,
				},
			},
			expectedErr: nil,
		},

		{
			name:    "Happy Path Without Service",
			request: happyReqWithoutService,
			expected: &updateServiceParams{
				mask:    happyReqWithoutService.UpdateMask,
				service: nil,
			},
		},
		{
			name:    "Happy Path Without Update Mask",
			request: happyReqWithoutUpdateMask,
			expected: &updateServiceParams{
				mask: nil,
				service: &model.Service{
					ID:   uuid.MustParse(happyReqWithoutUpdateMask.Service.Id),
					Name: happyReqWithoutUpdateMask.Service.Name,
				},
			},
		},
		{
			name:        "Malformed Service ID",
			request:     malformedIDReq,
			expectedErr: errors.New("invalid UUID length"),
>>>>>>> 87456515
		},
	}

	for _, tt := range tests {
		tt := tt
		t.Run(tt.name, func(t *testing.T) {
			t.Parallel()

			actual, err := parseUpdateServiceParams(tt.request)

			if tt.expectedErr != nil {
				var e *parseParamError
				require.ErrorAs(t, err, &e)

				// Check if parameter which caused error is the same as expected
				assert.Equal(t, tt.expectedErr.field, e.field)
				return
			}

			require.NoError(t, err)

			require.Equal(t, tt.expected.service, actual.service)
			assert.ElementsMatch(t, tt.expected.mask.Paths, actual.mask.Paths)
		})
	}
}

func Test_ValidateUpdateServiceParams(t *testing.T) {
	t.Parallel()

	randParams := func() *updateServiceParams {
		return &updateServiceParams{
			mask:    &fieldmaskpb.FieldMask{Paths: []string{"name"}},
			service: randService(),
		}
	}

	happyParams := randParams()

	happyParamsMissingServiceID := randParams()
	happyParamsMissingServiceID.service.ID = uuid.Nil

	happyParamsMissingUpdateMask := randParams()
	happyParamsMissingUpdateMask.mask = nil

	missingServiceParams := randParams()
	missingServiceParams.service = nil

	invalidUpdateMaskPathParams := randParams()
	invalidUpdateMaskPathParams.mask.Paths = gofakeit.NiceColors()

	tests := []struct {
		params      *updateServiceParams
		expectedErr error
		name        string
	}{
		{
			name:        "Happy Path",
			params:      happyParams,
			expectedErr: nil,
		},
		{
			name:        "Happy Path Missing Service ID",
			params:      happyParamsMissingServiceID,
			expectedErr: nil,
		},
		{
			name:        "Happy Path Missing Update Mask",
			params:      happyParamsMissingUpdateMask,
			expectedErr: nil,
		},
		{
			name:        "Missing Service",
			params:      missingServiceParams,
			expectedErr: errors.New("'service' is required"),
		},
		{
			name:        "Invalid Update Mask Path",
			params:      invalidUpdateMaskPathParams,
			expectedErr: errors.New("not a valid service field"),
		},
	}

	for _, tt := range tests {
		tt := tt
		t.Run(tt.name, func(t *testing.T) {
			t.Parallel()

			err := validateUpdateServiceParams(tt.params)

			if tt.expectedErr != nil {
				assert.ErrorContains(t, err, tt.expectedErr.Error())
				return
			}

			assert.NoError(t, err)
		})
	}
}

func Test_UpdateServiceFromParams(t *testing.T) {
	t.Parallel()

	originalService1 := randService()
	originalService2 := randService()
	originalService3 := randService()

	// For now, we only support updating the name, as that is the only field that is updatable.

	randParams := func(originalId uuid.UUID) *updateServiceParams {
		return &updateServiceParams{
			mask:    &fieldmaskpb.FieldMask{Paths: []string{"name"}},
			service: &model.Service{ID: originalId, Name: gofakeit.Name()},
		}
	}

	updateNameField := randParams(originalService1.ID)

	updateAllFields := randParams(originalService2.ID)
	updateAllFields.mask = nil

	nothingToUpdate := randParams(originalService3.ID)
	nothingToUpdate.mask = &fieldmaskpb.FieldMask{Paths: []string{"random_path"}}

	tests := []struct {
		params          *updateServiceParams
		originalService *model.Service
		expectedService *model.Service
		name            string
	}{
		{
			name:            "Update Name Field",
			params:          updateNameField,
			originalService: originalService1,
			expectedService: &model.Service{ID: originalService1.ID, Name: updateNameField.service.Name},
		},
		{
			name:            "Update All Fields",
			params:          updateAllFields,
			originalService: originalService2,
			expectedService: &model.Service{ID: originalService2.ID, Name: updateAllFields.service.Name},
		},
		{
			name:            "Nothing To Update",
			params:          nothingToUpdate,
			originalService: originalService3,
			expectedService: originalService3,
		},
	}

	for _, tt := range tests {
		tt := tt
		t.Run(tt.name, func(t *testing.T) {
			t.Parallel()

			actualService := updateServiceFromParams(tt.originalService, tt.params)

			assert.Equal(t, tt.expectedService, actualService)
		})
	}
}

// ----------------------DeleteService Parse Params------------------------------

func Test_ParseDeleteServiceParams(t *testing.T) {
	t.Parallel()

	randReq := func() *translatev1.DeleteServiceRequest {
		return &translatev1.DeleteServiceRequest{
			Id: gofakeit.UUID(),
		}
	}

	happyReqWithID := randReq()

	happyReqWithoutID := randReq()
	happyReqWithoutID.Id = ""

	malformedIDReq := randReq()
	malformedIDReq.Id += "_FAIL"

	tests := []struct {
		expected    *deleteServiceParams
<<<<<<< HEAD
		input       *translatev1.DeleteServiceRequest
		expectedErr *parseParamError
=======
		request     *translatev1.DeleteServiceRequest
		expectedErr error
>>>>>>> 87456515
		name        string
	}{
		{
			name:        "Happy Path With ID",
			request:     happyReqWithID,
			expected:    &deleteServiceParams{id: uuid.MustParse(happyReqWithID.Id)},
			expectedErr: nil,
		},
		{
<<<<<<< HEAD
			name:        "Malformed UUID",
			input:       malformedIDReq,
			expectedErr: &parseParamError{field: "id"},
=======
			name:        "Happy Path Without ID",
			request:     happyReqWithoutID,
			expected:    &deleteServiceParams{id: uuid.Nil},
			expectedErr: nil,
		},
		{
			name:        "Malformed UUID",
			request:     malformedIDReq,
			expectedErr: errors.New("invalid UUID length"),
>>>>>>> 87456515
		},
	}

	for _, tt := range tests {
		tt := tt
		t.Run(tt.name, func(t *testing.T) {
			t.Parallel()

			actual, err := parseDeleteServiceRequest(tt.request)

			if tt.expectedErr != nil {
				var e *parseParamError
				require.ErrorAs(t, err, &e)

				// Check if parameter which caused error is the same as expected
				assert.Equal(t, tt.expectedErr.field, e.field)
				return
			}

			require.NoError(t, err)
			assert.Equal(t, tt.expected, actual)
		})
	}
}

func Test_ValidateDeleteServiceParams(t *testing.T) {
	t.Parallel()

	randParams := func() *deleteServiceParams {
		return &deleteServiceParams{id: uuid.New()}
	}

	happyParams := randParams()

	emptyIdParams := randParams()
	emptyIdParams.id = uuid.Nil

	tests := []struct {
		params      *deleteServiceParams
		expectedErr error
		name        string
	}{
		{
			name:        "Happy Path",
			params:      happyParams,
			expectedErr: nil,
		},
		{
			name:        "Empty ID",
			params:      emptyIdParams,
			expectedErr: errors.New("'id' is required"),
		},
	}

	for _, tt := range tests {
		tt := tt
		t.Run(tt.name, func(t *testing.T) {
			t.Parallel()

			err := validateDeleteServiceParams(tt.params)

			if tt.expectedErr != nil {
				assert.ErrorContains(t, err, tt.expectedErr.Error())
				return
			}

			assert.NoError(t, err)
		})
	}
}

// ----------------------CreateService------------------------------

func Test_ParseCreateServiceParams(t *testing.T) {
	t.Parallel()

	randReq := func() *translatev1.CreateServiceRequest {
		return &translatev1.CreateServiceRequest{
			Service: serviceToProto(randService()),
		}
	}

	happyReqWithServiceID := randReq()

	happyReqWithoutServiceID := randReq()
	happyReqWithoutServiceID.Service.Id = ""

	happyReqWithoutService := randReq()
	happyReqWithoutService.Service = nil

	malformedServiceIDReq := randReq()
	malformedServiceIDReq.Service.Id += "_FAIL"

	tests := []struct {
<<<<<<< HEAD
		input       *translatev1.CreateServiceRequest
		expectedErr *parseParamError
=======
		request     *translatev1.CreateServiceRequest
		expectedErr error
>>>>>>> 87456515
		expected    *createServiceParams
		name        string
	}{
		{
			name:        "Happy Path With Service ID",
			request:     happyReqWithServiceID,
			expectedErr: nil,
			expected: &createServiceParams{
				service: &model.Service{
					ID:   uuid.MustParse(happyReqWithServiceID.Service.Id),
					Name: happyReqWithServiceID.Service.Name,
				},
			},
		},
		{
<<<<<<< HEAD
			name:        "Malformed UUID",
			input:       malformedIDReq,
			expectedErr: &parseParamError{field: "service.id"},
=======
			name:        "Happy Path Without Service ID",
			request:     happyReqWithoutServiceID,
			expectedErr: nil,
			expected: &createServiceParams{
				service: &model.Service{
					ID:   uuid.Nil,
					Name: happyReqWithoutServiceID.Service.Name,
				},
			},
		},
		{
			name:        "Happy Path Without Service",
			request:     happyReqWithoutService,
			expectedErr: nil,
			expected: &createServiceParams{
				service: nil,
			},
		},
		{
			name:        "Malformed Service ID",
			request:     malformedServiceIDReq,
			expectedErr: errors.New("invalid UUID length"),
>>>>>>> 87456515
		},
	}

	for _, tt := range tests {
		tt := tt
		t.Run(tt.name, func(t *testing.T) {
			t.Parallel()

			actual, err := parseCreateServiceParams(tt.request)

			if tt.expectedErr != nil {
				var e *parseParamError
				require.ErrorAs(t, err, &e)

				// Check if parameter which caused error is the same as expected
				assert.Equal(t, tt.expectedErr.field, e.field)
				return
			}

			require.NoError(t, err)
			assert.Equal(t, tt.expected, actual)
		})
	}
}

func Test_ValidateCreateServiceParams(t *testing.T) {
	t.Parallel()

	randParams := func() *createServiceParams {
		return &createServiceParams{service: randService()}
	}

	happyParams := randParams()

	emptyServiceParams := randParams()
	emptyServiceParams.service = nil

	tests := []struct {
		params      *createServiceParams
		expectedErr error
		name        string
	}{
		{
			name:        "Happy Path",
			params:      happyParams,
			expectedErr: nil,
		},
		{
			name:        "Empty Service",
			params:      emptyServiceParams,
			expectedErr: errors.New("'service' is required"),
		},
	}

	for _, tt := range tests {
		tt := tt
		t.Run(tt.name, func(t *testing.T) {
			t.Parallel()

			err := validateCreateServiceParams(tt.params)

			if tt.expectedErr != nil {
				assert.ErrorContains(t, err, tt.expectedErr.Error())
				return
			}

			assert.NoError(t, err)
		})
	}
}<|MERGE_RESOLUTION|>--- conflicted
+++ resolved
@@ -1,6 +1,7 @@
 package translate
 
 import (
+	"errors"
 	"testing"
 
 	"github.com/brianvoe/gofakeit/v6"
@@ -33,40 +34,25 @@
 
 	tests := []struct {
 		expected    *getServiceParams
-<<<<<<< HEAD
-		input       *translatev1.GetServiceRequest
+		request     *translatev1.GetServiceRequest
 		expectedErr *parseParamError
-=======
-		request     *translatev1.GetServiceRequest
-		expectedErr error
->>>>>>> 87456515
-		name        string
-	}{
-		{
-			name:    "Happy Path",
-			request: happyReqWithID,
-			expected: &getServiceParams{
-				id: uuid.MustParse(happyReqWithID.Id),
-			},
-			expectedErr: nil,
-		},
-		{
-<<<<<<< HEAD
-			name:        "Malformed UUID",
-			input:       malformedIDReq,
+		name        string
+	}{
+		{
+			name:        "Happy Path",
+			request:     happyReqWithID,
+			expected:    &getServiceParams{id: uuid.MustParse(happyReqWithID.Id)},
+			expectedErr: nil,
+		},
+		{
+			name:     "Happy Path Empty ID",
+			request:  happyReqWithoutID,
+			expected: &getServiceParams{id: uuid.Nil},
+		},
+		{
+			name:        "Malformed ID",
+			request:     malformedIDReq,
 			expectedErr: &parseParamError{field: "id"},
-=======
-			name:    "Happy Path Empty ID",
-			request: happyReqWithoutID,
-			expected: &getServiceParams{
-				id: uuid.Nil,
-			},
-		},
-		{
-			name:        "Malformed UUID",
-			request:     malformedIDReq,
-			expectedErr: errors.New("invalid UUID length"),
->>>>>>> 87456515
 		},
 	}
 
@@ -97,7 +83,7 @@
 
 	tests := []struct {
 		params      *getServiceParams
-		expectedErr error
+		expectedErr *validateParamError
 		name        string
 	}{
 		{
@@ -108,7 +94,7 @@
 		{
 			name:        "Empty ID",
 			params:      &getServiceParams{id: uuid.Nil},
-			expectedErr: errors.New("'id' is required"),
+			expectedErr: &validateParamError{param: "id"},
 		},
 	}
 
@@ -120,7 +106,11 @@
 			err := validateGetServiceRequestParams(tt.params)
 
 			if tt.expectedErr != nil {
-				assert.ErrorContains(t, err, tt.expectedErr.Error())
+				var e *validateParamError
+				require.ErrorAs(t, err, &e)
+
+				// Check if parameter which caused error is the same as expected
+				assert.Equal(t, tt.expectedErr.param, e.param)
 				return
 			}
 
@@ -164,13 +154,8 @@
 
 	tests := []struct {
 		expected    *updateServiceParams
-<<<<<<< HEAD
 		expectedErr *parseParamError
-		input       *translatev1.UpdateServiceRequest
-=======
-		expectedErr error
 		request     *translatev1.UpdateServiceRequest
->>>>>>> 87456515
 		name        string
 	}{
 		{
@@ -185,12 +170,8 @@
 			},
 			expectedErr: nil,
 		},
-		{
-<<<<<<< HEAD
-			name:        "Malformed Service UUID",
-			input:       malformedIDReq,
-			expectedErr: &parseParamError{field: "service.id"},
-=======
+
+		{
 			name:    "Happy Path Without Service ID",
 			request: happyReqWithoutServiceID,
 			expected: &updateServiceParams{
@@ -225,8 +206,7 @@
 		{
 			name:        "Malformed Service ID",
 			request:     malformedIDReq,
-			expectedErr: errors.New("invalid UUID length"),
->>>>>>> 87456515
+			expectedErr: &parseParamError{field: "service.id"},
 		},
 	}
 
@@ -246,10 +226,8 @@
 				return
 			}
 
-			require.NoError(t, err)
-
-			require.Equal(t, tt.expected.service, actual.service)
-			assert.ElementsMatch(t, tt.expected.mask.Paths, actual.mask.Paths)
+			assert.NoError(t, err)
+			assert.Equal(t, tt.expected, actual)
 		})
 	}
 }
@@ -280,7 +258,7 @@
 
 	tests := []struct {
 		params      *updateServiceParams
-		expectedErr error
+		expectedErr *validateParamError
 		name        string
 	}{
 		{
@@ -301,12 +279,13 @@
 		{
 			name:        "Missing Service",
 			params:      missingServiceParams,
-			expectedErr: errors.New("'service' is required"),
-		},
+			expectedErr: &validateParamError{param: "service"},
+		},
+
 		{
 			name:        "Invalid Update Mask Path",
 			params:      invalidUpdateMaskPathParams,
-			expectedErr: errors.New("not a valid service field"),
+			expectedErr: &validateParamError{param: "update_mask.paths"},
 		},
 	}
 
@@ -318,7 +297,11 @@
 			err := validateUpdateServiceParams(tt.params)
 
 			if tt.expectedErr != nil {
-				assert.ErrorContains(t, err, tt.expectedErr.Error())
+				var e *validateParamError
+				require.ErrorAs(t, err, &e)
+
+				// Check if parameter which caused error is the same as expected
+				assert.Equal(t, tt.expectedErr.param, e.param)
 				return
 			}
 
@@ -410,13 +393,8 @@
 
 	tests := []struct {
 		expected    *deleteServiceParams
-<<<<<<< HEAD
-		input       *translatev1.DeleteServiceRequest
+		request     *translatev1.DeleteServiceRequest
 		expectedErr *parseParamError
-=======
-		request     *translatev1.DeleteServiceRequest
-		expectedErr error
->>>>>>> 87456515
 		name        string
 	}{
 		{
@@ -426,21 +404,15 @@
 			expectedErr: nil,
 		},
 		{
-<<<<<<< HEAD
-			name:        "Malformed UUID",
-			input:       malformedIDReq,
-			expectedErr: &parseParamError{field: "id"},
-=======
 			name:        "Happy Path Without ID",
 			request:     happyReqWithoutID,
 			expected:    &deleteServiceParams{id: uuid.Nil},
 			expectedErr: nil,
 		},
 		{
-			name:        "Malformed UUID",
+			name:        "Malformed ID",
 			request:     malformedIDReq,
-			expectedErr: errors.New("invalid UUID length"),
->>>>>>> 87456515
+			expectedErr: &parseParamError{field: "id"},
 		},
 	}
 
@@ -480,7 +452,7 @@
 
 	tests := []struct {
 		params      *deleteServiceParams
-		expectedErr error
+		expectedErr *validateParamError
 		name        string
 	}{
 		{
@@ -491,7 +463,7 @@
 		{
 			name:        "Empty ID",
 			params:      emptyIdParams,
-			expectedErr: errors.New("'id' is required"),
+			expectedErr: &validateParamError{param: "id"},
 		},
 	}
 
@@ -503,7 +475,11 @@
 			err := validateDeleteServiceParams(tt.params)
 
 			if tt.expectedErr != nil {
-				assert.ErrorContains(t, err, tt.expectedErr.Error())
+				var e *validateParamError
+				require.ErrorAs(t, err, &e)
+
+				// Check if parameter which caused error is the same as expected
+				assert.Equal(t, tt.expectedErr.param, e.param)
 				return
 			}
 
@@ -535,13 +511,8 @@
 	malformedServiceIDReq.Service.Id += "_FAIL"
 
 	tests := []struct {
-<<<<<<< HEAD
-		input       *translatev1.CreateServiceRequest
+		request     *translatev1.CreateServiceRequest
 		expectedErr *parseParamError
-=======
-		request     *translatev1.CreateServiceRequest
-		expectedErr error
->>>>>>> 87456515
 		expected    *createServiceParams
 		name        string
 	}{
@@ -557,11 +528,6 @@
 			},
 		},
 		{
-<<<<<<< HEAD
-			name:        "Malformed UUID",
-			input:       malformedIDReq,
-			expectedErr: &parseParamError{field: "service.id"},
-=======
 			name:        "Happy Path Without Service ID",
 			request:     happyReqWithoutServiceID,
 			expectedErr: nil,
@@ -583,8 +549,7 @@
 		{
 			name:        "Malformed Service ID",
 			request:     malformedServiceIDReq,
-			expectedErr: errors.New("invalid UUID length"),
->>>>>>> 87456515
+			expectedErr: &parseParamError{field: "service.id"},
 		},
 	}
 
@@ -651,7 +616,7 @@
 				return
 			}
 
-			assert.NoError(t, err)
+			require.NoError(t, err)
 		})
 	}
 }