--- conflicted
+++ resolved
@@ -223,7 +223,7 @@
 		{
 			name:        "Invalid Update Mask Path",
 			request:     invalidUpdateMaskPathParams,
-			expectedErr: errors.New("invalid path"),
+			expectedErr: &fieldViolationError{field: "update_mask"},
 		},
 	}
 
@@ -293,14 +293,6 @@
 			params:      missingServiceIDParams,
 			expectedErr: &fieldViolationError{field: "service.id"},
 		},
-<<<<<<< HEAD
-		{
-			name:        "Invalid Update Mask Path",
-			params:      invalidUpdateMaskPathParams,
-			expectedErr: &fieldViolationError{field: "update_mask.paths"},
-		},
-=======
->>>>>>> baabb562
 	}
 
 	for _, tt := range tests {
