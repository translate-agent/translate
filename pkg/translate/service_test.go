--- conflicted
+++ resolved
@@ -103,11 +103,7 @@
 		t.Run(tt.name, func(t *testing.T) {
 			t.Parallel()
 
-<<<<<<< HEAD
-			err := validateGetServiceRequestParams(tt.params)
-=======
 			err := tt.params.validate()
->>>>>>> ecc7e0bf
 
 			if tt.expectedErr != nil {
 				assert.ErrorContains(t, err, tt.expectedErr.Error())
@@ -240,25 +236,16 @@
 
 	happyParams := randParams()
 
-<<<<<<< HEAD
-	happyParamsMissingServiceID := randParams()
-	happyParamsMissingServiceID.service.ID = uuid.Nil
-
-=======
->>>>>>> ecc7e0bf
 	happyParamsMissingUpdateMask := randParams()
 	happyParamsMissingUpdateMask.mask = nil
 
 	missingServiceParams := randParams()
 	missingServiceParams.service = nil
 
-<<<<<<< HEAD
-=======
 	// when updating a service, the service.ID is required and validation fails without it.
 	missingServiceIDParams := randParams()
 	missingServiceIDParams.service.ID = uuid.Nil
 
->>>>>>> ecc7e0bf
 	invalidUpdateMaskPathParams := randParams()
 	invalidUpdateMaskPathParams.mask.Paths = gofakeit.NiceColors()
 
@@ -273,14 +260,6 @@
 			expectedErr: nil,
 		},
 		{
-<<<<<<< HEAD
-			name:        "Happy Path Missing Service ID",
-			params:      happyParamsMissingServiceID,
-			expectedErr: nil,
-		},
-		{
-=======
->>>>>>> ecc7e0bf
 			name:        "Happy Path Missing Update Mask",
 			params:      happyParamsMissingUpdateMask,
 			expectedErr: nil,
@@ -291,14 +270,11 @@
 			expectedErr: errors.New("'service' is required"),
 		},
 		{
-<<<<<<< HEAD
-=======
 			name:        "Missing Service ID",
 			params:      missingServiceIDParams,
 			expectedErr: errors.New("'service.id' is required"),
 		},
 		{
->>>>>>> ecc7e0bf
 			name:        "Invalid Update Mask Path",
 			params:      invalidUpdateMaskPathParams,
 			expectedErr: errors.New("not a valid service field"),
@@ -310,11 +286,7 @@
 		t.Run(tt.name, func(t *testing.T) {
 			t.Parallel()
 
-<<<<<<< HEAD
-			err := validateUpdateServiceParams(tt.params)
-=======
 			err := tt.params.validate()
->>>>>>> ecc7e0bf
 
 			if tt.expectedErr != nil {
 				assert.ErrorContains(t, err, tt.expectedErr.Error())
@@ -438,21 +410,12 @@
 			t.Parallel()
 
 			actual, err := parseDeleteServiceRequest(tt.request)
-<<<<<<< HEAD
-
-			if tt.expectedErr != nil {
-				assert.ErrorContains(t, err, tt.expectedErr.Error())
-				return
-			}
-
-=======
-
-			if tt.expectedErr != nil {
-				assert.ErrorContains(t, err, tt.expectedErr.Error())
-				return
-			}
-
->>>>>>> ecc7e0bf
+
+			if tt.expectedErr != nil {
+				assert.ErrorContains(t, err, tt.expectedErr.Error())
+				return
+			}
+
 			require.NoError(t, err)
 
 			assert.Equal(t, tt.expected, actual)
@@ -494,11 +457,7 @@
 		t.Run(tt.name, func(t *testing.T) {
 			t.Parallel()
 
-<<<<<<< HEAD
-			err := validateDeleteServiceParams(tt.params)
-=======
 			err := tt.params.validate()
->>>>>>> ecc7e0bf
 
 			if tt.expectedErr != nil {
 				assert.ErrorContains(t, err, tt.expectedErr.Error())
@@ -602,13 +561,10 @@
 
 	happyParams := randParams()
 
-<<<<<<< HEAD
-=======
 	// when creating a service, the service.ID is optional and validation passes.
 	happyParamsEmptyServiceId := randParams()
 	happyParamsEmptyServiceId.service.ID = uuid.Nil
 
->>>>>>> ecc7e0bf
 	emptyServiceParams := randParams()
 	emptyServiceParams.service = nil
 
@@ -623,14 +579,11 @@
 			expectedErr: nil,
 		},
 		{
-<<<<<<< HEAD
-=======
 			name:        "Happy Path Empty Service ID",
 			params:      happyParamsEmptyServiceId,
 			expectedErr: nil,
 		},
 		{
->>>>>>> ecc7e0bf
 			name:        "Empty Service",
 			params:      emptyServiceParams,
 			expectedErr: errors.New("'service' is required"),
@@ -642,11 +595,7 @@
 		t.Run(tt.name, func(t *testing.T) {
 			t.Parallel()
 
-<<<<<<< HEAD
-			err := validateCreateServiceParams(tt.params)
-=======
 			err := tt.params.validate()
->>>>>>> ecc7e0bf
 
 			if tt.expectedErr != nil {
 				assert.ErrorContains(t, err, tt.expectedErr.Error())
