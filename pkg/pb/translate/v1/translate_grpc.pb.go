// Code generated by protoc-gen-go-grpc. DO NOT EDIT.
// versions:
// - protoc-gen-go-grpc v1.3.0
// - protoc             (unknown)
// source: translate/v1/translate.proto

package translatev1

import (
	context "context"
	grpc "google.golang.org/grpc"
	codes "google.golang.org/grpc/codes"
	status "google.golang.org/grpc/status"
	emptypb "google.golang.org/protobuf/types/known/emptypb"
)

// This is a compile-time assertion to ensure that this generated file
// is compatible with the grpc package it is being compiled against.
// Requires gRPC-Go v1.32.0 or later.
const _ = grpc.SupportPackageIsVersion7

const (
	TranslateService_GetService_FullMethodName              = "/translate.v1.TranslateService/GetService"
	TranslateService_ListServices_FullMethodName            = "/translate.v1.TranslateService/ListServices"
	TranslateService_CreateService_FullMethodName           = "/translate.v1.TranslateService/CreateService"
	TranslateService_UpdateService_FullMethodName           = "/translate.v1.TranslateService/UpdateService"
	TranslateService_DeleteService_FullMethodName           = "/translate.v1.TranslateService/DeleteService"
	TranslateService_CreateMessages_FullMethodName          = "/translate.v1.TranslateService/CreateMessages"
<<<<<<< HEAD
	TranslateService_UpdateMessages_FullMethodName          = "/translate.v1.TranslateService/UpdateMessages"
=======
>>>>>>> 54d1f8b5
	TranslateService_ListMessages_FullMethodName            = "/translate.v1.TranslateService/ListMessages"
	TranslateService_UploadTranslationFile_FullMethodName   = "/translate.v1.TranslateService/UploadTranslationFile"
	TranslateService_DownloadTranslationFile_FullMethodName = "/translate.v1.TranslateService/DownloadTranslationFile"
)

// TranslateServiceClient is the client API for TranslateService service.
//
// For semantics around ctx use and closing/ending streaming RPCs, please refer to https://pkg.go.dev/google.golang.org/grpc/?tab=doc#ClientConn.NewStream.
type TranslateServiceClient interface {
	GetService(ctx context.Context, in *GetServiceRequest, opts ...grpc.CallOption) (*Service, error)
	ListServices(ctx context.Context, in *ListServicesRequest, opts ...grpc.CallOption) (*ListServicesResponse, error)
	CreateService(ctx context.Context, in *CreateServiceRequest, opts ...grpc.CallOption) (*Service, error)
	UpdateService(ctx context.Context, in *UpdateServiceRequest, opts ...grpc.CallOption) (*Service, error)
	DeleteService(ctx context.Context, in *DeleteServiceRequest, opts ...grpc.CallOption) (*emptypb.Empty, error)
	CreateMessages(ctx context.Context, in *CreateMessagesRequest, opts ...grpc.CallOption) (*Messages, error)
<<<<<<< HEAD
	UpdateMessages(ctx context.Context, in *UpdateMessagesRequest, opts ...grpc.CallOption) (*Messages, error)
=======
>>>>>>> 54d1f8b5
	ListMessages(ctx context.Context, in *ListMessagesRequest, opts ...grpc.CallOption) (*ListMessagesResponse, error)
	UploadTranslationFile(ctx context.Context, in *UploadTranslationFileRequest, opts ...grpc.CallOption) (*emptypb.Empty, error)
	DownloadTranslationFile(ctx context.Context, in *DownloadTranslationFileRequest, opts ...grpc.CallOption) (*DownloadTranslationFileResponse, error)
}

type translateServiceClient struct {
	cc grpc.ClientConnInterface
}

func NewTranslateServiceClient(cc grpc.ClientConnInterface) TranslateServiceClient {
	return &translateServiceClient{cc}
}

func (c *translateServiceClient) GetService(ctx context.Context, in *GetServiceRequest, opts ...grpc.CallOption) (*Service, error) {
	out := new(Service)
	err := c.cc.Invoke(ctx, TranslateService_GetService_FullMethodName, in, out, opts...)
	if err != nil {
		return nil, err
	}
	return out, nil
}

func (c *translateServiceClient) ListServices(ctx context.Context, in *ListServicesRequest, opts ...grpc.CallOption) (*ListServicesResponse, error) {
	out := new(ListServicesResponse)
	err := c.cc.Invoke(ctx, TranslateService_ListServices_FullMethodName, in, out, opts...)
	if err != nil {
		return nil, err
	}
	return out, nil
}

func (c *translateServiceClient) CreateService(ctx context.Context, in *CreateServiceRequest, opts ...grpc.CallOption) (*Service, error) {
	out := new(Service)
	err := c.cc.Invoke(ctx, TranslateService_CreateService_FullMethodName, in, out, opts...)
	if err != nil {
		return nil, err
	}
	return out, nil
}

func (c *translateServiceClient) UpdateService(ctx context.Context, in *UpdateServiceRequest, opts ...grpc.CallOption) (*Service, error) {
	out := new(Service)
	err := c.cc.Invoke(ctx, TranslateService_UpdateService_FullMethodName, in, out, opts...)
	if err != nil {
		return nil, err
	}
	return out, nil
}

func (c *translateServiceClient) DeleteService(ctx context.Context, in *DeleteServiceRequest, opts ...grpc.CallOption) (*emptypb.Empty, error) {
	out := new(emptypb.Empty)
	err := c.cc.Invoke(ctx, TranslateService_DeleteService_FullMethodName, in, out, opts...)
	if err != nil {
		return nil, err
	}
	return out, nil
}

func (c *translateServiceClient) CreateMessages(ctx context.Context, in *CreateMessagesRequest, opts ...grpc.CallOption) (*Messages, error) {
	out := new(Messages)
	err := c.cc.Invoke(ctx, TranslateService_CreateMessages_FullMethodName, in, out, opts...)
	if err != nil {
		return nil, err
	}
	return out, nil
}

<<<<<<< HEAD
func (c *translateServiceClient) UpdateMessages(ctx context.Context, in *UpdateMessagesRequest, opts ...grpc.CallOption) (*Messages, error) {
	out := new(Messages)
	err := c.cc.Invoke(ctx, TranslateService_UpdateMessages_FullMethodName, in, out, opts...)
	if err != nil {
		return nil, err
	}
	return out, nil
}

=======
>>>>>>> 54d1f8b5
func (c *translateServiceClient) ListMessages(ctx context.Context, in *ListMessagesRequest, opts ...grpc.CallOption) (*ListMessagesResponse, error) {
	out := new(ListMessagesResponse)
	err := c.cc.Invoke(ctx, TranslateService_ListMessages_FullMethodName, in, out, opts...)
	if err != nil {
		return nil, err
	}
	return out, nil
}

func (c *translateServiceClient) UploadTranslationFile(ctx context.Context, in *UploadTranslationFileRequest, opts ...grpc.CallOption) (*emptypb.Empty, error) {
	out := new(emptypb.Empty)
	err := c.cc.Invoke(ctx, TranslateService_UploadTranslationFile_FullMethodName, in, out, opts...)
	if err != nil {
		return nil, err
	}
	return out, nil
}

func (c *translateServiceClient) DownloadTranslationFile(ctx context.Context, in *DownloadTranslationFileRequest, opts ...grpc.CallOption) (*DownloadTranslationFileResponse, error) {
	out := new(DownloadTranslationFileResponse)
	err := c.cc.Invoke(ctx, TranslateService_DownloadTranslationFile_FullMethodName, in, out, opts...)
	if err != nil {
		return nil, err
	}
	return out, nil
}

// TranslateServiceServer is the server API for TranslateService service.
// All implementations must embed UnimplementedTranslateServiceServer
// for forward compatibility
type TranslateServiceServer interface {
	GetService(context.Context, *GetServiceRequest) (*Service, error)
	ListServices(context.Context, *ListServicesRequest) (*ListServicesResponse, error)
	CreateService(context.Context, *CreateServiceRequest) (*Service, error)
	UpdateService(context.Context, *UpdateServiceRequest) (*Service, error)
	DeleteService(context.Context, *DeleteServiceRequest) (*emptypb.Empty, error)
	CreateMessages(context.Context, *CreateMessagesRequest) (*Messages, error)
<<<<<<< HEAD
	UpdateMessages(context.Context, *UpdateMessagesRequest) (*Messages, error)
=======
>>>>>>> 54d1f8b5
	ListMessages(context.Context, *ListMessagesRequest) (*ListMessagesResponse, error)
	UploadTranslationFile(context.Context, *UploadTranslationFileRequest) (*emptypb.Empty, error)
	DownloadTranslationFile(context.Context, *DownloadTranslationFileRequest) (*DownloadTranslationFileResponse, error)
	mustEmbedUnimplementedTranslateServiceServer()
}

// UnimplementedTranslateServiceServer must be embedded to have forward compatible implementations.
type UnimplementedTranslateServiceServer struct {
}

func (UnimplementedTranslateServiceServer) GetService(context.Context, *GetServiceRequest) (*Service, error) {
	return nil, status.Errorf(codes.Unimplemented, "method GetService not implemented")
}
func (UnimplementedTranslateServiceServer) ListServices(context.Context, *ListServicesRequest) (*ListServicesResponse, error) {
	return nil, status.Errorf(codes.Unimplemented, "method ListServices not implemented")
}
func (UnimplementedTranslateServiceServer) CreateService(context.Context, *CreateServiceRequest) (*Service, error) {
	return nil, status.Errorf(codes.Unimplemented, "method CreateService not implemented")
}
func (UnimplementedTranslateServiceServer) UpdateService(context.Context, *UpdateServiceRequest) (*Service, error) {
	return nil, status.Errorf(codes.Unimplemented, "method UpdateService not implemented")
}
func (UnimplementedTranslateServiceServer) DeleteService(context.Context, *DeleteServiceRequest) (*emptypb.Empty, error) {
	return nil, status.Errorf(codes.Unimplemented, "method DeleteService not implemented")
}
func (UnimplementedTranslateServiceServer) CreateMessages(context.Context, *CreateMessagesRequest) (*Messages, error) {
	return nil, status.Errorf(codes.Unimplemented, "method CreateMessages not implemented")
}
<<<<<<< HEAD
func (UnimplementedTranslateServiceServer) UpdateMessages(context.Context, *UpdateMessagesRequest) (*Messages, error) {
	return nil, status.Errorf(codes.Unimplemented, "method UpdateMessages not implemented")
}
=======
>>>>>>> 54d1f8b5
func (UnimplementedTranslateServiceServer) ListMessages(context.Context, *ListMessagesRequest) (*ListMessagesResponse, error) {
	return nil, status.Errorf(codes.Unimplemented, "method ListMessages not implemented")
}
func (UnimplementedTranslateServiceServer) UploadTranslationFile(context.Context, *UploadTranslationFileRequest) (*emptypb.Empty, error) {
	return nil, status.Errorf(codes.Unimplemented, "method UploadTranslationFile not implemented")
}
func (UnimplementedTranslateServiceServer) DownloadTranslationFile(context.Context, *DownloadTranslationFileRequest) (*DownloadTranslationFileResponse, error) {
	return nil, status.Errorf(codes.Unimplemented, "method DownloadTranslationFile not implemented")
}
func (UnimplementedTranslateServiceServer) mustEmbedUnimplementedTranslateServiceServer() {}

// UnsafeTranslateServiceServer may be embedded to opt out of forward compatibility for this service.
// Use of this interface is not recommended, as added methods to TranslateServiceServer will
// result in compilation errors.
type UnsafeTranslateServiceServer interface {
	mustEmbedUnimplementedTranslateServiceServer()
}

func RegisterTranslateServiceServer(s grpc.ServiceRegistrar, srv TranslateServiceServer) {
	s.RegisterService(&TranslateService_ServiceDesc, srv)
}

func _TranslateService_GetService_Handler(srv interface{}, ctx context.Context, dec func(interface{}) error, interceptor grpc.UnaryServerInterceptor) (interface{}, error) {
	in := new(GetServiceRequest)
	if err := dec(in); err != nil {
		return nil, err
	}
	if interceptor == nil {
		return srv.(TranslateServiceServer).GetService(ctx, in)
	}
	info := &grpc.UnaryServerInfo{
		Server:     srv,
		FullMethod: TranslateService_GetService_FullMethodName,
	}
	handler := func(ctx context.Context, req interface{}) (interface{}, error) {
		return srv.(TranslateServiceServer).GetService(ctx, req.(*GetServiceRequest))
	}
	return interceptor(ctx, in, info, handler)
}

func _TranslateService_ListServices_Handler(srv interface{}, ctx context.Context, dec func(interface{}) error, interceptor grpc.UnaryServerInterceptor) (interface{}, error) {
	in := new(ListServicesRequest)
	if err := dec(in); err != nil {
		return nil, err
	}
	if interceptor == nil {
		return srv.(TranslateServiceServer).ListServices(ctx, in)
	}
	info := &grpc.UnaryServerInfo{
		Server:     srv,
		FullMethod: TranslateService_ListServices_FullMethodName,
	}
	handler := func(ctx context.Context, req interface{}) (interface{}, error) {
		return srv.(TranslateServiceServer).ListServices(ctx, req.(*ListServicesRequest))
	}
	return interceptor(ctx, in, info, handler)
}

func _TranslateService_CreateService_Handler(srv interface{}, ctx context.Context, dec func(interface{}) error, interceptor grpc.UnaryServerInterceptor) (interface{}, error) {
	in := new(CreateServiceRequest)
	if err := dec(in); err != nil {
		return nil, err
	}
	if interceptor == nil {
		return srv.(TranslateServiceServer).CreateService(ctx, in)
	}
	info := &grpc.UnaryServerInfo{
		Server:     srv,
		FullMethod: TranslateService_CreateService_FullMethodName,
	}
	handler := func(ctx context.Context, req interface{}) (interface{}, error) {
		return srv.(TranslateServiceServer).CreateService(ctx, req.(*CreateServiceRequest))
	}
	return interceptor(ctx, in, info, handler)
}

func _TranslateService_UpdateService_Handler(srv interface{}, ctx context.Context, dec func(interface{}) error, interceptor grpc.UnaryServerInterceptor) (interface{}, error) {
	in := new(UpdateServiceRequest)
	if err := dec(in); err != nil {
		return nil, err
	}
	if interceptor == nil {
		return srv.(TranslateServiceServer).UpdateService(ctx, in)
	}
	info := &grpc.UnaryServerInfo{
		Server:     srv,
		FullMethod: TranslateService_UpdateService_FullMethodName,
	}
	handler := func(ctx context.Context, req interface{}) (interface{}, error) {
		return srv.(TranslateServiceServer).UpdateService(ctx, req.(*UpdateServiceRequest))
	}
	return interceptor(ctx, in, info, handler)
}

func _TranslateService_DeleteService_Handler(srv interface{}, ctx context.Context, dec func(interface{}) error, interceptor grpc.UnaryServerInterceptor) (interface{}, error) {
	in := new(DeleteServiceRequest)
	if err := dec(in); err != nil {
		return nil, err
	}
	if interceptor == nil {
		return srv.(TranslateServiceServer).DeleteService(ctx, in)
	}
	info := &grpc.UnaryServerInfo{
		Server:     srv,
		FullMethod: TranslateService_DeleteService_FullMethodName,
	}
	handler := func(ctx context.Context, req interface{}) (interface{}, error) {
		return srv.(TranslateServiceServer).DeleteService(ctx, req.(*DeleteServiceRequest))
	}
	return interceptor(ctx, in, info, handler)
}

func _TranslateService_CreateMessages_Handler(srv interface{}, ctx context.Context, dec func(interface{}) error, interceptor grpc.UnaryServerInterceptor) (interface{}, error) {
	in := new(CreateMessagesRequest)
	if err := dec(in); err != nil {
		return nil, err
	}
	if interceptor == nil {
		return srv.(TranslateServiceServer).CreateMessages(ctx, in)
	}
	info := &grpc.UnaryServerInfo{
		Server:     srv,
		FullMethod: TranslateService_CreateMessages_FullMethodName,
	}
	handler := func(ctx context.Context, req interface{}) (interface{}, error) {
		return srv.(TranslateServiceServer).CreateMessages(ctx, req.(*CreateMessagesRequest))
	}
	return interceptor(ctx, in, info, handler)
}

<<<<<<< HEAD
func _TranslateService_UpdateMessages_Handler(srv interface{}, ctx context.Context, dec func(interface{}) error, interceptor grpc.UnaryServerInterceptor) (interface{}, error) {
	in := new(UpdateMessagesRequest)
	if err := dec(in); err != nil {
		return nil, err
	}
	if interceptor == nil {
		return srv.(TranslateServiceServer).UpdateMessages(ctx, in)
	}
	info := &grpc.UnaryServerInfo{
		Server:     srv,
		FullMethod: TranslateService_UpdateMessages_FullMethodName,
	}
	handler := func(ctx context.Context, req interface{}) (interface{}, error) {
		return srv.(TranslateServiceServer).UpdateMessages(ctx, req.(*UpdateMessagesRequest))
	}
	return interceptor(ctx, in, info, handler)
}

=======
>>>>>>> 54d1f8b5
func _TranslateService_ListMessages_Handler(srv interface{}, ctx context.Context, dec func(interface{}) error, interceptor grpc.UnaryServerInterceptor) (interface{}, error) {
	in := new(ListMessagesRequest)
	if err := dec(in); err != nil {
		return nil, err
	}
	if interceptor == nil {
		return srv.(TranslateServiceServer).ListMessages(ctx, in)
	}
	info := &grpc.UnaryServerInfo{
		Server:     srv,
		FullMethod: TranslateService_ListMessages_FullMethodName,
	}
	handler := func(ctx context.Context, req interface{}) (interface{}, error) {
		return srv.(TranslateServiceServer).ListMessages(ctx, req.(*ListMessagesRequest))
	}
	return interceptor(ctx, in, info, handler)
}

func _TranslateService_UploadTranslationFile_Handler(srv interface{}, ctx context.Context, dec func(interface{}) error, interceptor grpc.UnaryServerInterceptor) (interface{}, error) {
	in := new(UploadTranslationFileRequest)
	if err := dec(in); err != nil {
		return nil, err
	}
	if interceptor == nil {
		return srv.(TranslateServiceServer).UploadTranslationFile(ctx, in)
	}
	info := &grpc.UnaryServerInfo{
		Server:     srv,
		FullMethod: TranslateService_UploadTranslationFile_FullMethodName,
	}
	handler := func(ctx context.Context, req interface{}) (interface{}, error) {
		return srv.(TranslateServiceServer).UploadTranslationFile(ctx, req.(*UploadTranslationFileRequest))
	}
	return interceptor(ctx, in, info, handler)
}

func _TranslateService_DownloadTranslationFile_Handler(srv interface{}, ctx context.Context, dec func(interface{}) error, interceptor grpc.UnaryServerInterceptor) (interface{}, error) {
	in := new(DownloadTranslationFileRequest)
	if err := dec(in); err != nil {
		return nil, err
	}
	if interceptor == nil {
		return srv.(TranslateServiceServer).DownloadTranslationFile(ctx, in)
	}
	info := &grpc.UnaryServerInfo{
		Server:     srv,
		FullMethod: TranslateService_DownloadTranslationFile_FullMethodName,
	}
	handler := func(ctx context.Context, req interface{}) (interface{}, error) {
		return srv.(TranslateServiceServer).DownloadTranslationFile(ctx, req.(*DownloadTranslationFileRequest))
	}
	return interceptor(ctx, in, info, handler)
}

// TranslateService_ServiceDesc is the grpc.ServiceDesc for TranslateService service.
// It's only intended for direct use with grpc.RegisterService,
// and not to be introspected or modified (even as a copy)
var TranslateService_ServiceDesc = grpc.ServiceDesc{
	ServiceName: "translate.v1.TranslateService",
	HandlerType: (*TranslateServiceServer)(nil),
	Methods: []grpc.MethodDesc{
		{
			MethodName: "GetService",
			Handler:    _TranslateService_GetService_Handler,
		},
		{
			MethodName: "ListServices",
			Handler:    _TranslateService_ListServices_Handler,
		},
		{
			MethodName: "CreateService",
			Handler:    _TranslateService_CreateService_Handler,
		},
		{
			MethodName: "UpdateService",
			Handler:    _TranslateService_UpdateService_Handler,
		},
		{
			MethodName: "DeleteService",
			Handler:    _TranslateService_DeleteService_Handler,
		},
		{
			MethodName: "CreateMessages",
			Handler:    _TranslateService_CreateMessages_Handler,
		},
		{
<<<<<<< HEAD
			MethodName: "UpdateMessages",
			Handler:    _TranslateService_UpdateMessages_Handler,
		},
		{
=======
>>>>>>> 54d1f8b5
			MethodName: "ListMessages",
			Handler:    _TranslateService_ListMessages_Handler,
		},
		{
			MethodName: "UploadTranslationFile",
			Handler:    _TranslateService_UploadTranslationFile_Handler,
		},
		{
			MethodName: "DownloadTranslationFile",
			Handler:    _TranslateService_DownloadTranslationFile_Handler,
		},
	},
	Streams:  []grpc.StreamDesc{},
	Metadata: "translate/v1/translate.proto",
}<|MERGE_RESOLUTION|>--- conflicted
+++ resolved
@@ -26,10 +26,6 @@
 	TranslateService_UpdateService_FullMethodName           = "/translate.v1.TranslateService/UpdateService"
 	TranslateService_DeleteService_FullMethodName           = "/translate.v1.TranslateService/DeleteService"
 	TranslateService_CreateMessages_FullMethodName          = "/translate.v1.TranslateService/CreateMessages"
-<<<<<<< HEAD
-	TranslateService_UpdateMessages_FullMethodName          = "/translate.v1.TranslateService/UpdateMessages"
-=======
->>>>>>> 54d1f8b5
 	TranslateService_ListMessages_FullMethodName            = "/translate.v1.TranslateService/ListMessages"
 	TranslateService_UploadTranslationFile_FullMethodName   = "/translate.v1.TranslateService/UploadTranslationFile"
 	TranslateService_DownloadTranslationFile_FullMethodName = "/translate.v1.TranslateService/DownloadTranslationFile"
@@ -45,10 +41,6 @@
 	UpdateService(ctx context.Context, in *UpdateServiceRequest, opts ...grpc.CallOption) (*Service, error)
 	DeleteService(ctx context.Context, in *DeleteServiceRequest, opts ...grpc.CallOption) (*emptypb.Empty, error)
 	CreateMessages(ctx context.Context, in *CreateMessagesRequest, opts ...grpc.CallOption) (*Messages, error)
-<<<<<<< HEAD
-	UpdateMessages(ctx context.Context, in *UpdateMessagesRequest, opts ...grpc.CallOption) (*Messages, error)
-=======
->>>>>>> 54d1f8b5
 	ListMessages(ctx context.Context, in *ListMessagesRequest, opts ...grpc.CallOption) (*ListMessagesResponse, error)
 	UploadTranslationFile(ctx context.Context, in *UploadTranslationFileRequest, opts ...grpc.CallOption) (*emptypb.Empty, error)
 	DownloadTranslationFile(ctx context.Context, in *DownloadTranslationFileRequest, opts ...grpc.CallOption) (*DownloadTranslationFileResponse, error)
@@ -116,18 +108,6 @@
 	return out, nil
 }
 
-<<<<<<< HEAD
-func (c *translateServiceClient) UpdateMessages(ctx context.Context, in *UpdateMessagesRequest, opts ...grpc.CallOption) (*Messages, error) {
-	out := new(Messages)
-	err := c.cc.Invoke(ctx, TranslateService_UpdateMessages_FullMethodName, in, out, opts...)
-	if err != nil {
-		return nil, err
-	}
-	return out, nil
-}
-
-=======
->>>>>>> 54d1f8b5
 func (c *translateServiceClient) ListMessages(ctx context.Context, in *ListMessagesRequest, opts ...grpc.CallOption) (*ListMessagesResponse, error) {
 	out := new(ListMessagesResponse)
 	err := c.cc.Invoke(ctx, TranslateService_ListMessages_FullMethodName, in, out, opts...)
@@ -165,10 +145,6 @@
 	UpdateService(context.Context, *UpdateServiceRequest) (*Service, error)
 	DeleteService(context.Context, *DeleteServiceRequest) (*emptypb.Empty, error)
 	CreateMessages(context.Context, *CreateMessagesRequest) (*Messages, error)
-<<<<<<< HEAD
-	UpdateMessages(context.Context, *UpdateMessagesRequest) (*Messages, error)
-=======
->>>>>>> 54d1f8b5
 	ListMessages(context.Context, *ListMessagesRequest) (*ListMessagesResponse, error)
 	UploadTranslationFile(context.Context, *UploadTranslationFileRequest) (*emptypb.Empty, error)
 	DownloadTranslationFile(context.Context, *DownloadTranslationFileRequest) (*DownloadTranslationFileResponse, error)
@@ -197,12 +173,6 @@
 func (UnimplementedTranslateServiceServer) CreateMessages(context.Context, *CreateMessagesRequest) (*Messages, error) {
 	return nil, status.Errorf(codes.Unimplemented, "method CreateMessages not implemented")
 }
-<<<<<<< HEAD
-func (UnimplementedTranslateServiceServer) UpdateMessages(context.Context, *UpdateMessagesRequest) (*Messages, error) {
-	return nil, status.Errorf(codes.Unimplemented, "method UpdateMessages not implemented")
-}
-=======
->>>>>>> 54d1f8b5
 func (UnimplementedTranslateServiceServer) ListMessages(context.Context, *ListMessagesRequest) (*ListMessagesResponse, error) {
 	return nil, status.Errorf(codes.Unimplemented, "method ListMessages not implemented")
 }
@@ -333,27 +303,6 @@
 	return interceptor(ctx, in, info, handler)
 }
 
-<<<<<<< HEAD
-func _TranslateService_UpdateMessages_Handler(srv interface{}, ctx context.Context, dec func(interface{}) error, interceptor grpc.UnaryServerInterceptor) (interface{}, error) {
-	in := new(UpdateMessagesRequest)
-	if err := dec(in); err != nil {
-		return nil, err
-	}
-	if interceptor == nil {
-		return srv.(TranslateServiceServer).UpdateMessages(ctx, in)
-	}
-	info := &grpc.UnaryServerInfo{
-		Server:     srv,
-		FullMethod: TranslateService_UpdateMessages_FullMethodName,
-	}
-	handler := func(ctx context.Context, req interface{}) (interface{}, error) {
-		return srv.(TranslateServiceServer).UpdateMessages(ctx, req.(*UpdateMessagesRequest))
-	}
-	return interceptor(ctx, in, info, handler)
-}
-
-=======
->>>>>>> 54d1f8b5
 func _TranslateService_ListMessages_Handler(srv interface{}, ctx context.Context, dec func(interface{}) error, interceptor grpc.UnaryServerInterceptor) (interface{}, error) {
 	in := new(ListMessagesRequest)
 	if err := dec(in); err != nil {
@@ -440,13 +389,6 @@
 			Handler:    _TranslateService_CreateMessages_Handler,
 		},
 		{
-<<<<<<< HEAD
-			MethodName: "UpdateMessages",
-			Handler:    _TranslateService_UpdateMessages_Handler,
-		},
-		{
-=======
->>>>>>> 54d1f8b5
 			MethodName: "ListMessages",
 			Handler:    _TranslateService_ListMessages_Handler,
 		},
