//go:build integration

package repotest

import (
	"context"
	"testing"

	"github.com/brianvoe/gofakeit/v6"
	"github.com/google/uuid"
	"github.com/stretchr/testify/assert"
	"github.com/stretchr/testify/require"
	"go.expect.digital/translate/pkg/model"
	"go.expect.digital/translate/pkg/repo"
	"go.expect.digital/translate/pkg/repo/common"
	"go.expect.digital/translate/pkg/testutil"
	"go.expect.digital/translate/pkg/testutil/rand"
	"golang.org/x/text/language"
)

func prepareService(ctx context.Context, t *testing.T, repository repo.Repo) *model.Service {
	t.Helper()

	service := rand.ModelService()

	err := repository.SaveService(ctx, service)
	require.NoError(t, err, "Prepare test service")

	return service
}

func Test_SaveMessages(t *testing.T) {
	t.Parallel()

	allRepos(t, func(t *testing.T, repository repo.Repo, subtest testutil.SubtestFn) {
		testCtx, _ := testutil.Trace(t)

		// Prepare
		service := prepareService(testCtx, t, repository)

		tests := []struct {
			messages    *model.Messages
			expectedErr error
			name        string
			serviceID   uuid.UUID
		}{
			{
				name:        "Happy path",
				serviceID:   service.ID,
				messages:    rand.ModelMessages(3, nil),
				expectedErr: nil,
			},
			{
				name:        "Missing service",
				serviceID:   uuid.New(),
				messages:    rand.ModelMessages(3, nil),
				expectedErr: common.ErrNotFound,
			},
		}

		for _, tt := range tests {
			tt := tt
			subtest(tt.name, func(ctx context.Context, t *testing.T) {
				err := repository.SaveMessages(ctx, tt.serviceID, tt.messages)

				if tt.expectedErr != nil {
					assert.ErrorIs(t, err, tt.expectedErr)
					return
				}

				require.NoError(t, err, "Save messages")

				// Assure that the messages were saved correctly.

				actualMessages, err := repository.LoadMessages(ctx, tt.serviceID,
					common.LoadMessagesOpts{FilterLanguages: []language.Tag{tt.messages.Language}})
				require.NoError(t, err, "Load saved messages")

				testutil.EqualMessages(t, tt.messages, &actualMessages[0])
			})
		}
	})
}

func Test_SaveMessagesMultipleLangOneService(t *testing.T) {
	t.Parallel()

	allRepos(t, func(t *testing.T, repository repo.Repo, subTest testutil.SubtestFn) {
		testCtx, _ := testutil.Trace(t)

		// Prepare
		service := prepareService(testCtx, t, repository)

		// Create unique languages
		languages := rand.Languages(3)
		messages := make([]*model.Messages, len(languages))

		// Create messages for each language
		for i, lang := range languages {
			messages[i] = rand.ModelMessages(3, nil, rand.WithLanguage(lang))
		}

		// Save messages
		for _, m := range messages {
			err := repository.SaveMessages(testCtx, service.ID, m)
			require.NoError(t, err, "Save messages")
		}

		// Assure that all messages are saved
		for _, m := range messages {
			actualMessages, err := repository.LoadMessages(testCtx, service.ID,
				common.LoadMessagesOpts{FilterLanguages: []language.Tag{m.Language}})
			require.NoError(t, err, "Load saved messages")

			testutil.EqualMessages(t, m, &actualMessages[0])
		}
	})
}

func Test_SaveMessagesUpdate(t *testing.T) {
	t.Parallel()

	allRepos(t, func(t *testing.T, repository repo.Repo, subtest testutil.SubtestFn) {
		testCtx, _ := testutil.Trace(t)

		// Prepare
		service := prepareService(testCtx, t, repository)
		expectedMessages := rand.ModelMessages(3, nil)

		err := repository.SaveMessages(testCtx, service.ID, expectedMessages)
		require.NoError(t, err, "Save messages")

		// Update Message, Description and Fuzzy values, while keeping the ID
		for i := range expectedMessages.Messages {
			expectedMessages.Messages[i].Message = gofakeit.SentenceSimple()
			expectedMessages.Messages[i].Description = gofakeit.SentenceSimple()
			expectedMessages.Messages[i].Fuzzy = gofakeit.Bool()
		}

		// Save updated messages

		err = repository.SaveMessages(testCtx, service.ID, expectedMessages)
		require.NoError(t, err, "Update messages")

		// Assure that messages are updated

		actualMessages, err := repository.LoadMessages(testCtx, service.ID,
			common.LoadMessagesOpts{FilterLanguages: []language.Tag{expectedMessages.Language}})
		require.NoError(t, err, "Load updated messages")

		testutil.EqualMessages(t, expectedMessages, &actualMessages[0])
	})
}

func Test_LoadMessages(t *testing.T) {
	t.Parallel()

	allRepos(t, func(t *testing.T, repository repo.Repo, subtest testutil.SubtestFn) {
		testCtx, _ := testutil.Trace(t)

		langs := rand.Languages(2)
		// messagesLang is the language of the messages, for Happy Path test.
		messagesLang := langs[0]
		// langWithNoMsgs is a different language, for No messages with language test.
		// It must be different from messagesLang, since otherwise that would return not nil Messages.Messages
		// and will fail the test.
		langWithNoMsgs := langs[1]

		// Prepare
		service := prepareService(testCtx, t, repository)
		messages := rand.ModelMessages(3, nil, rand.WithLanguage(messagesLang))

		err := repository.SaveMessages(testCtx, service.ID, messages)
		require.NoError(t, err, "Prepare test messages")

		tests := []struct {
			language  language.Tag
			name      string
			expected  []model.Messages
			serviceID uuid.UUID
		}{
			{
				language:  messages.Language,
				name:      "Happy Path",
				expected:  []model.Messages{*messages},
				serviceID: service.ID,
			},
			{
				language:  messages.Language,
				name:      "No messages with service",
				expected:  []model.Messages{},
				serviceID: uuid.New(),
			},
			{
				language:  langWithNoMsgs,
				name:      "No messages with language",
				expected:  []model.Messages{},
				serviceID: service.ID,
			},
		}

		for _, tt := range tests {
			tt := tt
			subtest(tt.name, func(ctx context.Context, t *testing.T) {
				actualMessages, err := repository.LoadMessages(ctx, tt.serviceID,
					common.LoadMessagesOpts{FilterLanguages: []language.Tag{tt.language}})
				require.NoError(t, err, "Load messages")

				assert.ElementsMatch(t, tt.expected, actualMessages)
			})
		}
	})
}

func Test_LoadAllMessagesForService(t *testing.T) {
	t.Parallel()

	allRepos(t, func(t *testing.T, repository repo.Repo, subtest testutil.SubtestFn) {
		testCtx, _ := testutil.Trace(t)

		// Prepare

		service := prepareService(testCtx, t, repository)
<<<<<<< HEAD
		langTags := rand.Langs(gofakeit.UintRange(1, 5))
		messages := make([]model.Messages, 0, len(langTags))

		for _, langTag := range langTags {
			msgs := rand.ModelMessages(1, nil, rand.WithLanguage(langTag))
=======
		languages := rand.Languages(gofakeit.UintRange(1, 5))
		messages := make([]model.Messages, 0, len(languages))

		for _, lang := range languages {
			msgs := rand.ModelMessages(1, nil, rand.WithLanguage(lang))
>>>>>>> b230ba30
			err := repository.SaveMessages(testCtx, service.ID, msgs)
			require.NoError(t, err, "Prepare test messages")
			messages = append(messages, *msgs)
		}

		tests := []struct {
			name         string
			expectedMsgs []model.Messages
<<<<<<< HEAD
			langTags     []language.Tag
=======
			languages    []language.Tag
>>>>>>> b230ba30
			serviceID    uuid.UUID
		}{
			{
				name:         "Happy Path, all service messages",
				expectedMsgs: messages,
				serviceID:    service.ID,
			},
			{
				name:         "Happy Path, filter by existing languages",
				expectedMsgs: messages,
				serviceID:    service.ID,
<<<<<<< HEAD
				langTags:     langTags,
=======
				languages:    languages,
>>>>>>> b230ba30
			},
		}

		for _, tt := range tests {
			tt := tt
			subtest(tt.name, func(ctx context.Context, t *testing.T) {
				actualMessages, err := repository.LoadMessages(ctx, tt.serviceID,
<<<<<<< HEAD
					common.LoadMessagesOpts{FilterLanguages: tt.langTags})
=======
					common.LoadMessagesOpts{FilterLanguages: tt.languages})
>>>>>>> b230ba30

				require.NoError(t, err, "Load messages")
				assert.ElementsMatch(t, actualMessages, tt.expectedMsgs)
			})
		}
	})
}<|MERGE_RESOLUTION|>--- conflicted
+++ resolved
@@ -221,19 +221,11 @@
 		// Prepare
 
 		service := prepareService(testCtx, t, repository)
-<<<<<<< HEAD
-		langTags := rand.Langs(gofakeit.UintRange(1, 5))
-		messages := make([]model.Messages, 0, len(langTags))
-
-		for _, langTag := range langTags {
-			msgs := rand.ModelMessages(1, nil, rand.WithLanguage(langTag))
-=======
 		languages := rand.Languages(gofakeit.UintRange(1, 5))
 		messages := make([]model.Messages, 0, len(languages))
 
 		for _, lang := range languages {
 			msgs := rand.ModelMessages(1, nil, rand.WithLanguage(lang))
->>>>>>> b230ba30
 			err := repository.SaveMessages(testCtx, service.ID, msgs)
 			require.NoError(t, err, "Prepare test messages")
 			messages = append(messages, *msgs)
@@ -242,11 +234,7 @@
 		tests := []struct {
 			name         string
 			expectedMsgs []model.Messages
-<<<<<<< HEAD
-			langTags     []language.Tag
-=======
 			languages    []language.Tag
->>>>>>> b230ba30
 			serviceID    uuid.UUID
 		}{
 			{
@@ -258,11 +246,7 @@
 				name:         "Happy Path, filter by existing languages",
 				expectedMsgs: messages,
 				serviceID:    service.ID,
-<<<<<<< HEAD
-				langTags:     langTags,
-=======
 				languages:    languages,
->>>>>>> b230ba30
 			},
 		}
 
@@ -270,11 +254,7 @@
 			tt := tt
 			subtest(tt.name, func(ctx context.Context, t *testing.T) {
 				actualMessages, err := repository.LoadMessages(ctx, tt.serviceID,
-<<<<<<< HEAD
-					common.LoadMessagesOpts{FilterLanguages: tt.langTags})
-=======
 					common.LoadMessagesOpts{FilterLanguages: tt.languages})
->>>>>>> b230ba30
 
 				require.NoError(t, err, "Load messages")
 				assert.ElementsMatch(t, actualMessages, tt.expectedMsgs)
