--- conflicted
+++ resolved
@@ -56,56 +56,25 @@
 		return nil, fmt.Errorf("repo: load service: %w", err)
 	}
 
-<<<<<<< HEAD
-	// load all messages if language tags are not provided.
-	if len(opts.FilterLanguages) == 0 {
-		messages, err := r.loadAllMessages(serviceID)
-		if err != nil {
-			return nil, fmt.Errorf("load all messages for service '%s': %w", serviceID, err)
-=======
 	// load all messages if languages are not provided.
 	if len(opts.FilterLanguages) == 0 {
 		messages, err := r.loadMessages(serviceID)
 		if err != nil {
 			return nil, fmt.Errorf("load messages by service '%s': %w", serviceID, err)
->>>>>>> b230ba30
 		}
 
 		return messages, nil
 	}
 
-<<<<<<< HEAD
-	// load messages based on provided language tags.
-	messages, err := r.loadMessagesForLangTags(serviceID, opts.FilterLanguages)
-	if err != nil {
-		return nil, fmt.Errorf("load messages for language tags: %w", err)
-=======
 	// load messages based on provided languages.
 	messages, err := r.loadMessagesByLang(serviceID, opts.FilterLanguages)
 	if err != nil {
 		return nil, fmt.Errorf("load messages by languages: %w", err)
->>>>>>> b230ba30
 	}
 
 	return messages, nil
 }
 
-<<<<<<< HEAD
-// loadMessagesForLangTags returns messages for service based on provided language tags.
-func (r *Repo) loadMessagesForLangTags(serviceID uuid.UUID, langTags []language.Tag,
-) ([]model.Messages, error) {
-	messages := make([]model.Messages, 0, len(langTags))
-
-	if err := r.db.View(func(txn *badger.Txn) error {
-		for _, langTag := range langTags {
-			var msgs model.Messages
-
-			item, txErr := txn.Get(getMessagesKey(serviceID, langTag))
-			switch {
-			default:
-				if valErr := getValue(item, &msgs); valErr != nil {
-					return fmt.Errorf("get messages for language tag '%s': %w", langTag, valErr)
-=======
 // loadMessagesByLang returns messages for service based on provided languages.
 func (r *Repo) loadMessagesByLang(serviceID uuid.UUID, languages []language.Tag,
 ) ([]model.Messages, error) {
@@ -120,18 +89,13 @@
 			default:
 				if valErr := getValue(item, &msgs); valErr != nil {
 					return fmt.Errorf("get messages by language '%s': %w", lang, valErr)
->>>>>>> b230ba30
 				}
 
 				messages = append(messages, msgs)
 			case errors.Is(txErr, badger.ErrKeyNotFound):
 				return nil // Empty messages.messages for this language (Not an error)
 			case txErr != nil:
-<<<<<<< HEAD
-				return fmt.Errorf("transaction: get messages for language tag '%s': %w", langTag, txErr)
-=======
 				return fmt.Errorf("transaction: get messages by language '%s': %w", lang, txErr)
->>>>>>> b230ba30
 			}
 		}
 
@@ -143,13 +107,8 @@
 	return messages, nil
 }
 
-<<<<<<< HEAD
-// loadAllMessages returns all messages for service.
-func (r *Repo) loadAllMessages(serviceID uuid.UUID) ([]model.Messages, error) {
-=======
 // loadMessages returns all messages for service.
 func (r *Repo) loadMessages(serviceID uuid.UUID) ([]model.Messages, error) {
->>>>>>> b230ba30
 	keyPrefix := []byte(messagesPrefix + serviceID.String())
 
 	var messages []model.Messages
