--- conflicted
+++ resolved
@@ -72,17 +72,10 @@
 			expectedErr: nil,
 		},
 		{
-<<<<<<< HEAD
-			name:            "Missing service",
-			serviceID:       uuid.New(),
-			translationFile: missingServiceTranslationFile,
-			expectedErr:     &repo.NotFoundError{},
-=======
 			name:        "Missing service",
 			serviceID:   uuid.New(),
 			messages:    randMessages(),
-			expectedErr: repo.ErrNotFound,
->>>>>>> 28497732
+			expectedErr: &repo.NotFoundError{},
 		},
 	}
 
@@ -221,11 +214,6 @@
 			language:  messages.Language,
 		},
 		{
-<<<<<<< HEAD
-			name:        "Missing Service",
-			serviceID:   uuid.New(),
-			expectedErr: &repo.NotFoundError{},
-=======
 			name:      "No messages with service",
 			serviceID: missingServiceID,
 			language:  messages.Language,
@@ -236,7 +224,6 @@
 			serviceID: service.ID,
 			language:  missingLang,
 			expected:  &model.Messages{Language: missingLang, Messages: nil},
->>>>>>> 28497732
 		},
 	}
 
@@ -245,27 +232,8 @@
 		t.Run(tt.name, func(t *testing.T) {
 			t.Parallel()
 
-<<<<<<< HEAD
-			actualTranslationFile, err := repository.LoadTranslationFile(
-				ctx,
-				tt.serviceID,
-				expectedTranslationFile.Messages.Language,
-			)
-
-			if tt.expectedErr != nil {
-				e := reflect.New(reflect.TypeOf(tt.expectedErr).Elem()).Interface()
-
-				require.ErrorAs(t, err, &e)
-				assert.NotEmpty(t, e)
-
-				return
-			}
-
-			require.NoError(t, err)
-=======
 			actualMessages, err := repository.LoadMessages(ctx, tt.serviceID, tt.language)
 			require.NoError(t, err, "Load messages")
->>>>>>> 28497732
 
 			requireEqualMessages(t, tt.expected, actualMessages)
 		})
