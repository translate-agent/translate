--- conflicted
+++ resolved
@@ -21,13 +21,9 @@
 func TestMain(m *testing.M) {
 	ctx := context.Background()
 
-<<<<<<< HEAD
-	viper.SetEnvPrefix("translate_dbms_mysql")
-=======
 	viper.SetEnvPrefix("translate")
 	viper.SetEnvKeyReplacer(strings.NewReplacer(".", "_"))
 
->>>>>>> d7e3bb1a
 	viper.AutomaticEnv()
 
 	tp, err := tracer.TracerProvider()
@@ -35,18 +31,7 @@
 		log.Panicf("set tracer provider: %v", err)
 	}
 
-<<<<<<< HEAD
-	conf := &Conf{
-		Host:     viper.GetString("host"),
-		Port:     viper.GetInt("port"),
-		User:     viper.GetString("user"),
-		Database: viper.GetString("database"),
-	}
-
-	repository, err = NewRepo(WithConf(ctx, conf))
-=======
 	repository, err = NewRepo(WithDefaultDB(ctx))
->>>>>>> d7e3bb1a
 	if err != nil {
 		log.Panicf("create new repo: %v", err)
 	}
