package mysql

import (
	"context"
	"database/sql"
	"fmt"

	"github.com/Masterminds/squirrel"
)

// sq is SQL builder for MySQL.
var sq squirrel.StatementBuilderType

func init() {
	sq = squirrel.StatementBuilder.PlaceholderFormat(squirrel.Question)
}

type Repo struct {
	db *sql.DB
}

// Option interface used for setting optional Repo properties.
type Option interface {
	apply(*Repo) error
}

type optionFunc func(*Repo) error

func (o optionFunc) apply(c *Repo) error { return o(c) }

func WithDB(db *sql.DB) Option {
	return optionFunc(func(r *Repo) error {
		r.db = db

		return nil
	})
}

// WithDefaultDB reads configuration data from Viper and uses it to create a new DB.
func WithDefaultDB(ctx context.Context) Option {
	return optionFunc(func(r *Repo) (err error) {
		conf := DefaultConf()

		r.db, err = NewDB(ctx, conf)
		if err != nil {
			return fmt.Errorf("connect to DB from default conf: %w", err)
		}

		return nil
	})
}

func WithConf(ctx context.Context, conf *Conf) Option {
	return optionFunc(func(r *Repo) (err error) {
		if r.db, err = NewDB(ctx, conf); err != nil {
			return fmt.Errorf("apply db conf to repo")
		}
		return nil
	})
}

func NewRepo(opts ...Option) (*Repo, error) {
	r := new(Repo)

	for _, opt := range opts {
		if err := opt.apply(r); err != nil {
			return nil, fmt.Errorf("apply option to repo: :%w", err)
		}
	}

	return r, nil
}

<<<<<<< HEAD
// helpers - SQL builder.

type eb squirrel.Eq

// in adds where clause only if string values are not empty.
func (e eb) in(column string, values []string) eb {
	if len(values) > 0 {
		e[column] = values
	}

	return e
}

// eq returns squirrel.Eq.
func (e eb) eq() squirrel.Eq {
	return squirrel.Eq(e)
=======
// eq returns empty squirrel.Eq if values is empty.
func eq[T any](column string, values []T) squirrel.Eq {
	if len(values) == 0 {
		return squirrel.Eq{}
	}

	return squirrel.Eq{column: values}
>>>>>>> b230ba30
}<|MERGE_RESOLUTION|>--- conflicted
+++ resolved
@@ -71,24 +71,6 @@
 	return r, nil
 }
 
-<<<<<<< HEAD
-// helpers - SQL builder.
-
-type eb squirrel.Eq
-
-// in adds where clause only if string values are not empty.
-func (e eb) in(column string, values []string) eb {
-	if len(values) > 0 {
-		e[column] = values
-	}
-
-	return e
-}
-
-// eq returns squirrel.Eq.
-func (e eb) eq() squirrel.Eq {
-	return squirrel.Eq(e)
-=======
 // eq returns empty squirrel.Eq if values is empty.
 func eq[T any](column string, values []T) squirrel.Eq {
 	if len(values) == 0 {
@@ -96,5 +78,4 @@
 	}
 
 	return squirrel.Eq{column: values}
->>>>>>> b230ba30
 }