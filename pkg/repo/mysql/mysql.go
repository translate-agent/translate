package mysql

import (
	"context"
	"database/sql"
	"fmt"

	"github.com/XSAM/otelsql"
	_ "github.com/go-sql-driver/mysql"
	"github.com/spf13/viper"
	semconv "go.opentelemetry.io/otel/semconv/v1.17.0"
)

type Conf struct {
	Host     string
	User     string
	Password string
	Database string
	Port     int
}

func (c *Conf) ConnectionString() string {
	return fmt.Sprintf("%s:%s@tcp(%s:%d)/%s", c.User, c.Password, c.Host, c.Port, c.Database)
}

func DefaultConf() *Conf {
	return &Conf{
<<<<<<< HEAD
		Host:     viper.GetString("dbms.mysql.host"),
		Port:     viper.GetInt("dbms.mysql.port"),
		User:     viper.GetString("dbms.mysql.user"),
		Password: viper.GetString("dbms.mysql.password"),
		Database: viper.GetString("dbms.mysql.database"),
=======
		Host:     viper.GetString("db.mysql.host"),
		Port:     viper.GetInt("db.mysql.port"),
		User:     viper.GetString("db.mysql.user"),
		Password: viper.GetString("db.mysql.password"),
		Database: viper.GetString("db.mysql.database"),
>>>>>>> d7e3bb1a
	}
}

func NewDB(ctx context.Context, conf *Conf) (*sql.DB, error) {
	// https://github.com/XSAM/otelsql
	db, err := otelsql.Open(
		"mysql",
		conf.ConnectionString(),
		otelsql.WithAttributes(
			semconv.DBSystemMySQL,
			semconv.DBNameKey.String(conf.Database),
		),
		otelsql.WithSpanOptions(otelsql.SpanOptions{
			Ping:                 false,
			RowsNext:             false,
			DisableErrSkip:       true,
			DisableQuery:         false,
			OmitConnResetSession: true,
			OmitConnPrepare:      true,
			OmitConnQuery:        true,
			OmitRows:             true,
			OmitConnectorConnect: true,
		}))
	if err != nil {
		return nil, fmt.Errorf("connect to MySQL: %w", err)
	}

	err = db.PingContext(ctx)
	if err != nil {
		return nil, fmt.Errorf("ping MySQL: %w", err)
	}

	return db, nil
}<|MERGE_RESOLUTION|>--- conflicted
+++ resolved
@@ -25,19 +25,11 @@
 
 func DefaultConf() *Conf {
 	return &Conf{
-<<<<<<< HEAD
-		Host:     viper.GetString("dbms.mysql.host"),
-		Port:     viper.GetInt("dbms.mysql.port"),
-		User:     viper.GetString("dbms.mysql.user"),
-		Password: viper.GetString("dbms.mysql.password"),
-		Database: viper.GetString("dbms.mysql.database"),
-=======
 		Host:     viper.GetString("db.mysql.host"),
 		Port:     viper.GetInt("db.mysql.port"),
 		User:     viper.GetString("db.mysql.user"),
 		Password: viper.GetString("db.mysql.password"),
 		Database: viper.GetString("db.mysql.database"),
->>>>>>> d7e3bb1a
 	}
 }
 
