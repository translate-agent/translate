--- conflicted
+++ resolved
@@ -20,11 +20,7 @@
 
 	tx, err := r.db.BeginTx(ctx, nil)
 	if err != nil {
-<<<<<<< HEAD
 		return &repo.DefaultError{Entity: "message", Err: err, Operation: "Start Transaction"}
-=======
-		return fmt.Errorf("repo: begin tx to save messages: %w", err)
->>>>>>> ec9abe95
 	}
 
 	defer tx.Rollback() //nolint:errcheck
@@ -38,10 +34,6 @@
 		serviceID,
 		messages.Language.String(),
 	)
-<<<<<<< HEAD
-	if err != nil {
-		return &repo.DefaultError{Entity: "message", Err: err, Operation: "Insert"}
-=======
 
 	// Check if message already exists, if not, create a new one
 	switch err = row.Scan(&messageID); {
@@ -66,7 +58,6 @@
 	// Error scanning row
 	case err != nil:
 		return fmt.Errorf("repo: scan message: %w", err)
->>>>>>> ec9abe95
 	}
 
 	// Insert into message_message table,
@@ -84,11 +75,7 @@
 	fuzzy = VALUES(fuzzy)`,
 	)
 	if err != nil {
-<<<<<<< HEAD
-		return &repo.DefaultError{Entity: "message_message", Err: err, Operation: "Prepare Statement"}
-=======
 		return fmt.Errorf("repo: prepare stmt to insert message_message: %w", err)
->>>>>>> ec9abe95
 	}
 	defer stmt.Close()
 
@@ -107,11 +94,7 @@
 	}
 
 	if err := tx.Commit(); err != nil {
-<<<<<<< HEAD
-		return &repo.DefaultError{Entity: "message_message", Err: err, Operation: "Commit Transaction"}
-=======
 		return fmt.Errorf("repo: commit tx to save messages: %w", err)
->>>>>>> ec9abe95
 	}
 
 	return nil
