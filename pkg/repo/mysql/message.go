--- conflicted
+++ resolved
@@ -105,11 +105,7 @@
 func (r *Repo) LoadMessages(ctx context.Context, serviceID uuid.UUID, opts common.LoadMessagesOpts,
 ) ([]model.Messages, error) {
 	rows, err := sq.
-<<<<<<< HEAD
-		Select("mm.id, mm.message, mm.description, mm.status, m.language").
-=======
-		Select("mm.id, mm.message, mm.description, mm.fuzzy, m.language, m.original").
->>>>>>> 069fb6d0
+		Select("mm.id, mm.message, mm.description, mm.status, m.language, m.original").
 		From("message_message mm").
 		Join("message m ON m.id = mm.message_id").
 		Where("m.service_id = UUID_TO_BIN(?)", serviceID).
@@ -131,11 +127,7 @@
 			original bool
 		)
 
-<<<<<<< HEAD
-		if err := rows.Scan(&msg.ID, &msg.Message, &msg.Description, &msg.Status, &lang); err != nil {
-=======
-		if err := rows.Scan(&msg.ID, &msg.Message, &msg.Description, &msg.Fuzzy, &lang, &original); err != nil {
->>>>>>> 069fb6d0
+		if err := rows.Scan(&msg.ID, &msg.Message, &msg.Description, &msg.Status, &lang, &original); err != nil {
 			return nil, fmt.Errorf("repo: scan message: %w", err)
 		}
 
