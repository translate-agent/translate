package mysql

import (
	"context"
	"database/sql"
	"errors"
	"fmt"

	sq "github.com/Masterminds/squirrel"
	"github.com/google/uuid"
	"go.expect.digital/translate/pkg/model"
	"go.expect.digital/translate/pkg/repo/common"
	"golang.org/x/text/language"
)

func (r *Repo) SaveMessages(ctx context.Context, serviceID uuid.UUID, messages *model.Messages) error {
	_, err := r.LoadService(ctx, serviceID)
	if err != nil {
		return fmt.Errorf("repo: load service: %w", err)
	}

	tx, err := r.db.BeginTx(ctx, nil)
	if err != nil {
		return fmt.Errorf("repo: begin tx to save messages: %w", err)
	}

	defer tx.Rollback() //nolint:errcheck

	// Check if message already exist
	var messageID uuid.UUID

	row := tx.QueryRowContext(
		ctx,
		`SELECT id FROM message WHERE service_id = UUID_TO_BIN(?) AND language = ?`,
		serviceID,
		messages.Language.String(),
	)

	// Check if message already exists, if not, create a new one
	switch err = row.Scan(&messageID); {
	// Message already exists
	default:
		// noop

	// Message does not exist
	case errors.Is(err, sql.ErrNoRows):
		messageID = uuid.New()

		if _, err = tx.ExecContext(
			ctx,
			`INSERT INTO message (id, service_id, language) VALUES (UUID_TO_BIN(?), UUID_TO_BIN(?), ?)`,
			messageID,
			serviceID,
			messages.Language.String(),
		); err != nil {
			return fmt.Errorf("repo: insert message: %w", err)
		}

	// Error scanning row
	case err != nil:
		return fmt.Errorf("repo: scan message: %w", err)
	}

	// Insert into message_message table,
	// on duplicate message_message.id and message_message.message_id,
	// update message's message, description and fuzzy values.
	stmt, err := tx.PrepareContext(
		ctx,
		`INSERT INTO message_message
	(message_id, id, message, description, fuzzy)
VALUES
	(UUID_TO_BIN(?), ?, ?, ?, ?)
ON DUPLICATE KEY UPDATE
	message = VALUES(message),
	description = VALUES(description),
	fuzzy = VALUES(fuzzy)`,
	)
	if err != nil {
		return fmt.Errorf("repo: prepare stmt to insert message_message: %w", err)
	}
	defer stmt.Close()

	for _, m := range messages.Messages {
		_, err = stmt.ExecContext(
			ctx,
			messageID,
			m.ID,
			m.Message,
			m.Description,
			m.Fuzzy,
		)
		if err != nil {
			return fmt.Errorf("repo: insert message_message: %w", err)
		}
	}

	if err := tx.Commit(); err != nil {
		return fmt.Errorf("repo: commit tx to save messages: %w", err)
	}

	return nil
}

func (r *Repo) LoadMessages(ctx context.Context, serviceID uuid.UUID, opts common.LoadMessagesOpts,
) ([]model.Messages, error) {
<<<<<<< HEAD
	rows, err := sq.RunWith(r.db).
		Select("mm.id, mm.message, mm.description, mm.fuzzy, m.language").
		From("message_message mm").Join("message m ON m.id = mm.message_id").
		Where("m.service_id = UUID_TO_BIN(?)", serviceID).
		Where(make(eb).in("m.language", langTagsToStringSlice(opts.FilterLanguages)).eq()).
=======
	rows, err := sq.
		Select("mm.id, mm.message, mm.description, mm.fuzzy, m.language").
		From("message_message mm").
		Join("message m ON m.id = mm.message_id").
		Where("m.service_id = UUID_TO_BIN(?)", serviceID).
		Where(eq("m.language", langToStringSlice(opts.FilterLanguages))).
		RunWith(r.db).
>>>>>>> b230ba30
		QueryContext(ctx)
	if err != nil {
		return nil, fmt.Errorf("repo: query messages: %w", err)
	}

	defer rows.Close()

	messagesLookup := make(map[string][]model.Message)

	for rows.Next() {
		var (
			msg  model.Message
			lang string
		)

		if err := rows.Scan(&msg.ID, &msg.Message, &msg.Description, &msg.Fuzzy, &lang); err != nil {
			return nil, fmt.Errorf("repo: scan message: %w", err)
		}

		messagesLookup[lang] = append(messagesLookup[lang], msg)
	}

	if err := rows.Err(); err != nil {
		return nil, fmt.Errorf("repo: scan messages: %w", err)
	}

	messages := make([]model.Messages, 0, len(messagesLookup))

<<<<<<< HEAD
	for langTag, msgs := range messagesLookup {
		messages = append(messages, model.Messages{
			Language: language.MustParse(langTag),
=======
	for lang, msgs := range messagesLookup {
		messages = append(messages, model.Messages{
			Language: language.MustParse(lang),
>>>>>>> b230ba30
			Messages: msgs,
		})
	}

	return messages, nil
}

// helpers

<<<<<<< HEAD
func langTagsToStringSlice(langTags []language.Tag) []string {
	lt := make([]string, 0, len(langTags))
	for _, langTag := range langTags {
		lt = append(lt, langTag.String())
=======
func langToStringSlice(languages []language.Tag) []string {
	lt := make([]string, 0, len(languages))
	for _, lang := range languages {
		lt = append(lt, lang.String())
>>>>>>> b230ba30
	}

	return lt
}<|MERGE_RESOLUTION|>--- conflicted
+++ resolved
@@ -6,7 +6,6 @@
 	"errors"
 	"fmt"
 
-	sq "github.com/Masterminds/squirrel"
 	"github.com/google/uuid"
 	"go.expect.digital/translate/pkg/model"
 	"go.expect.digital/translate/pkg/repo/common"
@@ -103,13 +102,6 @@
 
 func (r *Repo) LoadMessages(ctx context.Context, serviceID uuid.UUID, opts common.LoadMessagesOpts,
 ) ([]model.Messages, error) {
-<<<<<<< HEAD
-	rows, err := sq.RunWith(r.db).
-		Select("mm.id, mm.message, mm.description, mm.fuzzy, m.language").
-		From("message_message mm").Join("message m ON m.id = mm.message_id").
-		Where("m.service_id = UUID_TO_BIN(?)", serviceID).
-		Where(make(eb).in("m.language", langTagsToStringSlice(opts.FilterLanguages)).eq()).
-=======
 	rows, err := sq.
 		Select("mm.id, mm.message, mm.description, mm.fuzzy, m.language").
 		From("message_message mm").
@@ -117,7 +109,6 @@
 		Where("m.service_id = UUID_TO_BIN(?)", serviceID).
 		Where(eq("m.language", langToStringSlice(opts.FilterLanguages))).
 		RunWith(r.db).
->>>>>>> b230ba30
 		QueryContext(ctx)
 	if err != nil {
 		return nil, fmt.Errorf("repo: query messages: %w", err)
@@ -146,15 +137,9 @@
 
 	messages := make([]model.Messages, 0, len(messagesLookup))
 
-<<<<<<< HEAD
-	for langTag, msgs := range messagesLookup {
-		messages = append(messages, model.Messages{
-			Language: language.MustParse(langTag),
-=======
 	for lang, msgs := range messagesLookup {
 		messages = append(messages, model.Messages{
 			Language: language.MustParse(lang),
->>>>>>> b230ba30
 			Messages: msgs,
 		})
 	}
@@ -164,17 +149,10 @@
 
 // helpers
 
-<<<<<<< HEAD
-func langTagsToStringSlice(langTags []language.Tag) []string {
-	lt := make([]string, 0, len(langTags))
-	for _, langTag := range langTags {
-		lt = append(lt, langTag.String())
-=======
 func langToStringSlice(languages []language.Tag) []string {
 	lt := make([]string, 0, len(languages))
 	for _, lang := range languages {
 		lt = append(lt, lang.String())
->>>>>>> b230ba30
 	}
 
 	return lt
