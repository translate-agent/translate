--- conflicted
+++ resolved
@@ -68,22 +68,14 @@
 	stmt, err := tx.PrepareContext(
 		ctx,
 		`INSERT INTO message_message
-<<<<<<< HEAD
-	(message_id, id, message, description, status)
-=======
-	(message_id, id, message, description, positions, fuzzy)
->>>>>>> c530ecc2
+	(message_id, id, message, description, positions, status)
 VALUES
 	(UUID_TO_BIN(?), ?, ?, ?, ?, ?)
 ON DUPLICATE KEY UPDATE
 	message = VALUES(message),
 	description = VALUES(description),
-<<<<<<< HEAD
+	positions = VALUES(positions),
 	status = VALUES(status)`,
-=======
-	positions = VALUES(positions),
-	fuzzy = VALUES(fuzzy)`,
->>>>>>> c530ecc2
 	)
 	if err != nil {
 		return fmt.Errorf("repo: prepare stmt to insert message_message: %w", err)
@@ -97,12 +89,8 @@
 			m.ID,
 			m.Message,
 			m.Description,
-<<<<<<< HEAD
+			m.Positions,
 			m.Status,
-=======
-			m.Positions,
-			m.Fuzzy,
->>>>>>> c530ecc2
 		)
 		if err != nil {
 			return fmt.Errorf("repo: insert message_message: %w", err)
@@ -119,11 +107,7 @@
 func (r *Repo) LoadMessages(ctx context.Context, serviceID uuid.UUID, opts common.LoadMessagesOpts,
 ) ([]model.Messages, error) {
 	rows, err := sq.
-<<<<<<< HEAD
-		Select("mm.id, mm.message, mm.description, mm.status, m.language, m.original").
-=======
-		Select("mm.id, mm.message, mm.description, mm.positions, mm.fuzzy, m.language, m.original").
->>>>>>> c530ecc2
+		Select("mm.id, mm.message, mm.description, mm.positions, mm.status, m.language, m.original").
 		From("message_message mm").
 		Join("message m ON m.id = mm.message_id").
 		Where("m.service_id = UUID_TO_BIN(?)", serviceID).
@@ -145,19 +129,7 @@
 			original bool
 		)
 
-<<<<<<< HEAD
 		if err := rows.Scan(&msg.ID, &msg.Message, &msg.Description, &msg.Status, &lang, &original); err != nil {
-=======
-		if err := rows.Scan(
-			&msg.ID,
-			&msg.Message,
-			&msg.Description,
-			&msg.Positions,
-			&msg.Fuzzy,
-			&lang,
-			&original,
-		); err != nil {
->>>>>>> c530ecc2
 			return nil, fmt.Errorf("repo: scan message: %w", err)
 		}
 
