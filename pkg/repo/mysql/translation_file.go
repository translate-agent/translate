package mysql

import (
	"context"
	"fmt"

	"github.com/google/uuid"
	"go.expect.digital/translate/pkg/model"
	"golang.org/x/text/language"
)

func (r *Repo) SaveMessages(ctx context.Context, serviceID uuid.UUID, messages *model.Messages) error {
	_, err := r.LoadService(ctx, serviceID)
	if err != nil {
		return fmt.Errorf("repo: load service: %w", err)
	}

	tx, err := r.db.Begin()
	if err != nil {
		return fmt.Errorf("repo: begin tx: %w", err)
	}

	defer tx.Rollback() //nolint:errcheck

	// Insert into messages table
	_, err = tx.Exec(
		`INSERT IGNORE INTO message (service_id, language) VALUES (UUID_TO_BIN(?), ?)`,
		serviceID.String(),
		messages.Language.String(),
	)
	if err != nil {
		return fmt.Errorf("repo: insert messages: %w", err)
	}

	// Insert into message_message table
	stmt, err := tx.Prepare(
		`INSERT INTO message_message 
		(message_service_id, message_language, id, message, description, fuzzy) 
	VALUES 
		(UUID_TO_BIN(?), ?, ?, ?, ?, ?) 
	ON DUPLICATE KEY UPDATE 
		message = VALUES(message), 
		description = VALUES(description), 
		fuzzy = VALUES(fuzzy)`,
	)
	if err != nil {
		return fmt.Errorf("repo: prepare insert statement: %w", err)
	}
	defer stmt.Close()

	for _, m := range messages.Messages {
		_, err = stmt.Exec(serviceID.String(), messages.Language.String(), m.ID, m.Message, m.Description, m.Fuzzy)
		if err != nil {
			return fmt.Errorf("repo: insert message_message: %w", err)
		}
	}

	if err := tx.Commit(); err != nil {
		return fmt.Errorf("repo: commit tx: %w", err)
	}

	return nil
}

func (r *Repo) LoadMessages(ctx context.Context, serviceID uuid.UUID, language language.Tag) (*model.Messages, error) {
	rows, err := r.db.QueryContext(
		ctx,
		`SELECT id, message, description, fuzzy 
	FROM message_message 
	WHERE message_service_id = UUID_TO_BIN(?) 
	AND message_language = ?`,
		serviceID.String(),
		language.String(),
	)
	if err != nil {
		return nil, fmt.Errorf("repo: query messages: %w", err)
	}

	defer rows.Close()

<<<<<<< HEAD
	dbFile := fromTranslationFile(translationFile)

	query := `INSERT INTO translation_file (
		id, service_id, 
		language, messages
		) 
		VALUES (
		UUID_TO_BIN(?), UUID_TO_BIN(?), 
		?, ?
		)
		ON DUPLICATE KEY UPDATE
    messages = VALUES(messages);`

	_, err = r.db.ExecContext(ctx, query,
		dbFile.id, serviceID,
		dbFile.lang, dbFile.messages,
	)
	if err != nil {
		return &repo.DefaultError{Entity: "translation_file", Err: err, Operation: "Insert"}
	}
=======
	var messages []model.Message

	for rows.Next() {
		var m model.Message
		if err := rows.Scan(&m.ID, &m.Message, &m.Description, &m.Fuzzy); err != nil {
			return nil, fmt.Errorf("repo: scan message: %w", err)
		}
>>>>>>> 28497732

		messages = append(messages, m)
	}

<<<<<<< HEAD
func (r *Repo) LoadTranslationFile(
	ctx context.Context,
	serviceID uuid.UUID,
	language language.Tag) (
	*model.TranslationFile, error,
) {
	query := `SELECT id, language, messages FROM translation_file WHERE service_id = UUID_TO_BIN(?) AND language = ?`

	row := r.db.QueryRowContext(ctx, query, serviceID, dbLanguageTag{Tag: language})

	var dbFile dbTranslationFile

	switch err := row.Scan(
		&dbFile.id,
		&dbFile.lang,
		&dbFile.messages,
	); {
	default:
		return toTranslationFile(&dbFile), nil
	case errors.Is(err, sql.ErrNoRows):
		return nil, &repo.NotFoundError{
			Entity: "translation_file",
			Fields: map[string]string{"service_id": serviceID.String(), "language": language.String()},
		}
	case err != nil:
		return nil, &repo.DefaultError{Entity: "translation_file", Err: err, Operation: "Select"}
=======
	if err := rows.Err(); err != nil {
		return nil, fmt.Errorf("repo: scan messages: %w", err)
>>>>>>> 28497732
	}

	return &model.Messages{Language: language, Messages: messages}, nil
}<|MERGE_RESOLUTION|>--- conflicted
+++ resolved
@@ -78,28 +78,6 @@
 
 	defer rows.Close()
 
-<<<<<<< HEAD
-	dbFile := fromTranslationFile(translationFile)
-
-	query := `INSERT INTO translation_file (
-		id, service_id, 
-		language, messages
-		) 
-		VALUES (
-		UUID_TO_BIN(?), UUID_TO_BIN(?), 
-		?, ?
-		)
-		ON DUPLICATE KEY UPDATE
-    messages = VALUES(messages);`
-
-	_, err = r.db.ExecContext(ctx, query,
-		dbFile.id, serviceID,
-		dbFile.lang, dbFile.messages,
-	)
-	if err != nil {
-		return &repo.DefaultError{Entity: "translation_file", Err: err, Operation: "Insert"}
-	}
-=======
 	var messages []model.Message
 
 	for rows.Next() {
@@ -107,42 +85,12 @@
 		if err := rows.Scan(&m.ID, &m.Message, &m.Description, &m.Fuzzy); err != nil {
 			return nil, fmt.Errorf("repo: scan message: %w", err)
 		}
->>>>>>> 28497732
 
 		messages = append(messages, m)
 	}
 
-<<<<<<< HEAD
-func (r *Repo) LoadTranslationFile(
-	ctx context.Context,
-	serviceID uuid.UUID,
-	language language.Tag) (
-	*model.TranslationFile, error,
-) {
-	query := `SELECT id, language, messages FROM translation_file WHERE service_id = UUID_TO_BIN(?) AND language = ?`
-
-	row := r.db.QueryRowContext(ctx, query, serviceID, dbLanguageTag{Tag: language})
-
-	var dbFile dbTranslationFile
-
-	switch err := row.Scan(
-		&dbFile.id,
-		&dbFile.lang,
-		&dbFile.messages,
-	); {
-	default:
-		return toTranslationFile(&dbFile), nil
-	case errors.Is(err, sql.ErrNoRows):
-		return nil, &repo.NotFoundError{
-			Entity: "translation_file",
-			Fields: map[string]string{"service_id": serviceID.String(), "language": language.String()},
-		}
-	case err != nil:
-		return nil, &repo.DefaultError{Entity: "translation_file", Err: err, Operation: "Select"}
-=======
 	if err := rows.Err(); err != nil {
 		return nil, fmt.Errorf("repo: scan messages: %w", err)
->>>>>>> 28497732
 	}
 
 	return &model.Messages{Language: language, Messages: messages}, nil
