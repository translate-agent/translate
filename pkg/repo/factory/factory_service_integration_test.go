//go:build integration

package factory

import (
	"context"
	"reflect"
	"testing"

	"github.com/brianvoe/gofakeit/v6"
	"github.com/google/uuid"
	"github.com/stretchr/testify/require"
	"go.expect.digital/translate/pkg/model"
	"go.expect.digital/translate/pkg/repo"
	"go.expect.digital/translate/pkg/testutil"
	"go.expect.digital/translate/pkg/testutil/rand"
)

func Test_SaveService(t *testing.T) {
	t.Parallel()

	allRepos(t, func(t *testing.T, repository repo.Repo, subTest testutil.SubtestFn) {
		tests := []struct {
			service *model.Service
			name    string
		}{
			{
				name:    "With UUID",
				service: rand.ModelService(),
			},
			{
				name:    "Without UUID",
				service: rand.ModelService(rand.WithID(uuid.Nil)),
			},
		}
<<<<<<< HEAD
		for _, tt := range tests {
			subTest(tt.name, func(ctx context.Context, t *testing.T) {
				err := repository.SaveService(ctx, tt.service)
				if err != nil {
					t.Error(err)
					return
				}

				// check if really saved
				gotService, err := repository.LoadService(ctx, tt.service.ID)
				if err != nil {
					t.Error(err)
					return
				}

				if !reflect.DeepEqual(tt.service, gotService) {
					t.Errorf("want %v, got %v", tt.service, gotService)
				}
=======
		for _, test := range tests {
			subTest(test.name, func(ctx context.Context, t *testing.T) {
				err := repository.SaveService(ctx, test.service)
				require.NoError(t, err, "Save service")

				// check if really saved
				gotService, err := repository.LoadService(ctx, test.service.ID)
				require.NoError(t, err, "Load service saved service")

				assert.Equal(t, test.service, gotService)
>>>>>>> 8e50452a
			})
		}
	})
}

func Test_UpdateService(t *testing.T) {
	t.Parallel()

	allRepos(t, func(t *testing.T, repository repo.Repo, subtest testutil.SubtestFn) {
		testCtx, _ := testutil.Trace(t)

		// Prepare
		wantService := rand.ModelService()

		err := repository.SaveService(testCtx, wantService)
		if err != nil {
			t.Error(err)
			return
		}

		// Test

		// update service fields and save
		wantService.Name = gofakeit.FirstName()

		err = repository.SaveService(testCtx, wantService)
		if err != nil {
			t.Error(err)
			return
		}

		// check if really updated
		gotService, err := repository.LoadService(testCtx, wantService.ID)
		if err != nil {
			t.Error(err)
			return
		}

		if !reflect.DeepEqual(wantService, gotService) {
			t.Errorf("want %v, got %v", wantService, gotService)
		}
	})
}

func Test_LoadService(t *testing.T) {
	t.Parallel()

	allRepos(t, func(t *testing.T, repository repo.Repo, subtest testutil.SubtestFn) {
		testCtx, _ := testutil.Trace(t)
		// Prepare
		service := rand.ModelService()

		err := repository.SaveService(testCtx, service)
		if err != nil {
			t.Error(err)
			return
		}

		tests := []struct {
			want      *model.Service
			wantErr   error
			name      string
			serviceID uuid.UUID
		}{
			{
				name:      "All OK",
				serviceID: service.ID,
				want:      service,
				wantErr:   nil,
			},
			{
				name:      "Not Found",
				serviceID: uuid.New(),
				want:      nil,
				wantErr:   repo.ErrNotFound,
			},
		}

		for _, test := range tests {
			subtest(test.name, func(ctx context.Context, t *testing.T) {
				got, err := repository.LoadService(ctx, test.serviceID)
				require.ErrorIs(t, err, test.wantErr, "Load service")

<<<<<<< HEAD
				if !reflect.DeepEqual(test.want, got) {
					t.Errorf("want %v, got %v", test.want, got)
				}
=======
				assert.Equal(t, test.want, got)
>>>>>>> 8e50452a
			})
		}
	})
}

func Test_LoadServices(t *testing.T) {
	t.Parallel()

	allRepos(t, func(t *testing.T, repository repo.Repo, subtest testutil.SubtestFn) {
		testCtx, _ := testutil.Trace(t)

		// Prepare
		wantServices := rand.ModelServices(3)
		for _, service := range wantServices {
			err := repository.SaveService(testCtx, service)
			if err != nil {
				t.Error(err)
				return
			}
		}

		got, err := repository.LoadServices(testCtx)
		if err != nil {
			t.Error(err)
			return
		}

		require.GreaterOrEqual(t, len(got), len(wantServices))

		for _, want := range wantServices {
			require.Contains(t, got, *want)
		}
	})
}

func Test_DeleteService(t *testing.T) {
	t.Parallel()

	allRepos(t, func(t *testing.T, repository repo.Repo, subtest testutil.SubtestFn) {
		testCtx, _ := testutil.Trace(t)

		// Prepare
		service := rand.ModelService()

		err := repository.SaveService(testCtx, service)
		if err != nil {
			t.Error(err)
			return
		}

		tests := []struct {
			wantErr   error
			name      string
			serviceID uuid.UUID
		}{
			{
				name:      "All OK",
				serviceID: service.ID,
				wantErr:   nil,
			},
			{
				name:      "Nonexistent",
				serviceID: uuid.New(),
				wantErr:   repo.ErrNotFound,
			},
		}

		for _, test := range tests {
			subtest(test.name, func(ctx context.Context, t *testing.T) {
				err := repository.DeleteService(ctx, test.serviceID)
				require.ErrorIs(t, err, test.wantErr, "Delete service")

				// check if really is deleted
				_, err = repository.LoadService(ctx, test.serviceID)
				require.ErrorIs(t, err, repo.ErrNotFound)
			})
		}
	})
}<|MERGE_RESOLUTION|>--- conflicted
+++ resolved
@@ -33,37 +33,24 @@
 				service: rand.ModelService(rand.WithID(uuid.Nil)),
 			},
 		}
-<<<<<<< HEAD
-		for _, tt := range tests {
-			subTest(tt.name, func(ctx context.Context, t *testing.T) {
-				err := repository.SaveService(ctx, tt.service)
+		for _, test := range tests {
+			subTest(test.name, func(ctx context.Context, t *testing.T) {
+				err := repository.SaveService(ctx, test.service)
 				if err != nil {
 					t.Error(err)
 					return
 				}
 
 				// check if really saved
-				gotService, err := repository.LoadService(ctx, tt.service.ID)
+				gotService, err := repository.LoadService(ctx, test.service.ID)
 				if err != nil {
 					t.Error(err)
 					return
 				}
 
-				if !reflect.DeepEqual(tt.service, gotService) {
-					t.Errorf("want %v, got %v", tt.service, gotService)
-				}
-=======
-		for _, test := range tests {
-			subTest(test.name, func(ctx context.Context, t *testing.T) {
-				err := repository.SaveService(ctx, test.service)
-				require.NoError(t, err, "Save service")
-
-				// check if really saved
-				gotService, err := repository.LoadService(ctx, test.service.ID)
-				require.NoError(t, err, "Load service saved service")
-
-				assert.Equal(t, test.service, gotService)
->>>>>>> 8e50452a
+				if !reflect.DeepEqual(test.service, gotService) {
+					t.Errorf("want %v, got %v", test.service, gotService)
+				}
 			})
 		}
 	})
@@ -147,13 +134,9 @@
 				got, err := repository.LoadService(ctx, test.serviceID)
 				require.ErrorIs(t, err, test.wantErr, "Load service")
 
-<<<<<<< HEAD
 				if !reflect.DeepEqual(test.want, got) {
 					t.Errorf("want %v, got %v", test.want, got)
 				}
-=======
-				assert.Equal(t, test.want, got)
->>>>>>> 8e50452a
 			})
 		}
 	})
