--- conflicted
+++ resolved
@@ -128,12 +128,8 @@
 			PluralID:    messages.Messages[i].PluralID,
 			Description: messages.Messages[i].Description,
 			Message:     t.Text,
-<<<<<<< HEAD
 			Status:      model.MessageStatusFuzzy,
-=======
 			Positions:   messages.Messages[i].Positions,
-			Fuzzy:       true,
->>>>>>> c530ecc2
 		})
 	}
 
