--- conflicted
+++ resolved
@@ -185,8 +185,7 @@
 	projectID := viper.GetString("other.google.project_id")
 	location := viper.GetString("other.google.location")
 
-<<<<<<< HEAD
-	return fmt.Sprintf("projects/%s/locations/%s", projectId, location)
+	return fmt.Sprintf("projects/%s/locations/%s", projectID, location)
 }
 
 // textToBatches splits text into batches with predefined maximum amount of elements.
@@ -213,7 +212,4 @@
 	batches = append(batches, batch)
 
 	return batches
-=======
-	return fmt.Sprintf("projects/%s/locations/%s", projectID, location)
->>>>>>> 05045775
 }