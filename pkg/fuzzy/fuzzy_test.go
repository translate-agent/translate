--- conflicted
+++ resolved
@@ -6,12 +6,8 @@
 	"strings"
 	"testing"
 
-<<<<<<< HEAD
-	gt "cloud.google.com/go/translate"
+	"cloud.google.com/go/translate/apiv3/translatepb"
 	awst "github.com/aws/aws-sdk-go-v2/service/translate"
-=======
-	"cloud.google.com/go/translate/apiv3/translatepb"
->>>>>>> 3819f1e0
 	"github.com/brianvoe/gofakeit/v6"
 	"github.com/googleapis/gax-go/v2"
 	"github.com/stretchr/testify/require"
@@ -88,40 +84,23 @@
 // MockGoogleTranslateClient is a mock implementation of the Google Translate client.
 type MockGoogleTranslateClient struct{}
 
-<<<<<<< HEAD
-// Translate mocks the Translate method of the Google Translate client.
-func (m *MockGoogleTranslateClient) Translate(
-	_ context.Context,
-	inputs []string,
-	target language.Tag,
-	_ *gt.Options,
-) ([]gt.Translation, error) {
-=======
 // TranslateText mocks the Translate method of the Google Translate client.
 func (m *MockGoogleTranslateClient) TranslateText(
 	ctx context.Context,
 	req *translatepb.TranslateTextRequest,
 	opts ...gax.CallOption,
 ) (*translatepb.TranslateTextResponse, error) {
->>>>>>> 3819f1e0
 	// Mock the Bad request error for unsupported language.Afrikaans.
 	if req.TargetLanguageCode == language.Afrikaans.String() {
 		return nil, errors.New("mock: bad request: unsupported language")
 	}
 
-<<<<<<< HEAD
-	translations := make([]gt.Translation, 0, len(inputs))
-
-	for range inputs {
-		translations = append(translations, gt.Translation{Text: gofakeit.SentenceSimple()})
-=======
 	res := &translatepb.TranslateTextResponse{
 		Translations: make([]*translatepb.Translation, 0, len(req.Contents)),
 	}
 
 	for range req.Contents {
 		res.Translations = append(res.Translations, &translatepb.Translation{TranslatedText: gofakeit.SentenceSimple()})
->>>>>>> 3819f1e0
 	}
 
 	return res, nil
@@ -171,11 +150,7 @@
 	// Google Translate
 	gt, _, _ := googletranslate.NewGoogleTranslate(
 		context.Background(),
-<<<<<<< HEAD
 		googletranslate.WithClient(&MockGoogleTranslateClient{}),
-=======
-		WithClient(new(MockGoogleTranslateClient)),
->>>>>>> 3819f1e0
 	)
 
 	mockTranslators["GoogleTranslate"] = gt
