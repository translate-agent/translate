--- conflicted
+++ resolved
@@ -41,34 +41,21 @@
 			t.Run(test.name, func(t *testing.T) {
 				t.Parallel()
 
-<<<<<<< HEAD
-				output, err := mock.Translate(context.Background(), tt.input, targetLang)
+				output, err := mock.Translate(context.Background(), test.input, targetLang)
 				if err != nil {
 					t.Error(err)
 					return
 				}
-=======
-				output, err := mock.Translate(context.Background(), test.input, targetLang)
-				require.NoError(t, err)
->>>>>>> 8e50452a
 
 				// Check the that the translated translation have the correct language.
 				expect.Equal(t, targetLang, output.Language)
 
 				// Check that length matches.
-<<<<<<< HEAD
-				expect.Equal(t, len(output.Messages), len(tt.input.Messages))
+				expect.Equal(t, len(output.Messages), len(test.input.Messages))
 
 				for i, m := range output.Messages {
 					expect.Equal(t, model.MessageStatusFuzzy, m.Status)
-					testutil.EqualMF2Message(t, tt.input.Messages[i].Message, m.Message)
-=======
-				require.Len(t, output.Messages, len(test.input.Messages))
-
-				for i, m := range output.Messages {
-					require.Equal(t, model.MessageStatusFuzzy, m.Status)
 					testutil.EqualMF2Message(t, test.input.Messages[i].Message, m.Message)
->>>>>>> 8e50452a
 
 					// Reset the message to empty and fuzzy to original values, for the last check for side effects.
 					output.Messages[i].Status = test.input.Messages[i].Status
@@ -76,13 +63,9 @@
 				}
 
 				// Check the translated translation.messages are the same as the input messages. (Check for side effects)
-<<<<<<< HEAD
-				if !reflect.DeepEqual(tt.input.Messages, output.Messages) {
-					t.Errorf("\nwant %v\ngot  %v", tt.input.Messages, output.Messages)
+				if !reflect.DeepEqual(test.input.Messages, output.Messages) {
+					t.Errorf("\nwant %v\ngot  %v", test.input.Messages, output.Messages)
 				}
-=======
-				require.ElementsMatch(t, test.input.Messages, output.Messages)
->>>>>>> 8e50452a
 			})
 		}
 	})
