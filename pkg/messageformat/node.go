--- conflicted
+++ resolved
@@ -1,12 +1,5 @@
 package messageformat
 
-<<<<<<< HEAD
-type AST []interface{}
-
-func (a *AST) Append(node ...interface{}) {
-	*a = append(*a, node...)
-}
-=======
 import "errors"
 
 type AST []Node
@@ -14,7 +7,10 @@
 // Node is a base node of Abstract Syntax Tree.
 // Every node in AST implements Node interface.
 type Node interface{}
->>>>>>> 137ab323
+
+func (a *AST) Append(node ...Node) {
+	*a = append(*a, node...)
+}
 
 type NodeMatch struct {
 	Node
@@ -65,21 +61,14 @@
 }
 
 type NodeFunction struct {
-<<<<<<< HEAD
-=======
 	Node
 
->>>>>>> 137ab323
 	Name    string
 	Options []NodeOption
 }
 
 // https://github.com/unicode-org/message-format-wg/blob/main/spec/syntax.md#options
 type NodeOption struct {
-<<<<<<< HEAD
-	Value interface{}
-	Name  string
-=======
 	Node
 
 	Value any // string | int | ...
@@ -146,5 +135,4 @@
 	}
 
 	return nil
->>>>>>> 137ab323
 }