package messageformat

import (
	"errors"
	"fmt"
<<<<<<< HEAD

	"go.expect.digital/translate/pkg/model"
=======
	"strings"
>>>>>>> 05045775
)

type parser struct {
	lex    *lexer
	text   string
	tokens []Token
	pos    int
}

func (p *parser) collect() {
	for {
		v := p.lex.nextToken()

		switch v.typ {
		case tokenTypeVariable, tokenTypeFunction, tokenTypeSeparatorOpen,
			tokenTypeSeparatorClose, tokenTypeText, tokenTypeOpeningFunction,
			tokenTypeClosingFunction, tokenTypeKeyword, tokenTypeLiteral, tokenTypeOption:
			p.tokens = append(p.tokens, v)
		case tokenTypeEOF:
			p.tokens = append(p.tokens, v)
			return
		case tokenTypeError:
			return
		}
	}
}

// Parse parses a MessageFormat2 string and returns Abstract Syntax Tree for it.
//
// Examples:
//
// Simple cases:
//
//	{"Hello World"} -> AST{NodeText{Text: "Hello World"}}
//	{"Hello {$user}"} -> AST{NodeText{Text: "Hello "}, NodeExpr{Value: NodeVariable{Name: "user"}}}
//
// Complex cases:
//
//	{"Hello {:Placeholder format=printf type=string}"} -> AST{NodeText{Text: "Hello "}, NodeExpr{Function: NodeFunction{Name: "Placeholder", Options: []NodeOption{{Name: "format", Value: "printf"}, {Name: "type", Value: "string"}}}}}
//
//	"match {$count} when 1 {One egg} when * {Multiple eggs}" -> AST{NodeMatch{Selectors: []NodeExpr{NodeExpr{Value: NodeVariable{Name: "count"}}}, Variants: []NodeVariant{NodeVariant{Keys: []string{"1"}, Message: []interface{}{NodeText{Text: "One egg"}}}, NodeVariant{Keys: []string{"*"}, Message: []interface{}{NodeText{Text: "Multiple eggs"}}}}}}
//
//nolint:lll
func Parse(text string) (AST, error) {
	var p parser
	p.text = text
	p.lex = lex(text)
	p.collect()

	tree, err := p.parse()
	if err != nil {
		return nil, fmt.Errorf("parse MessageFormat: %w", err)
	}

	return tree, nil
}

func (p *parser) parse() (AST, error) {
	var tree AST

	for p.pos < len(p.tokens) {
		token := p.currentToken()

		switch {
		default:
			return nil, fmt.Errorf("unknown token: %+v", token)
		case token.typ == tokenTypeKeyword && token.val == KeywordMatch:
			match, err := p.parseMatch()
			if err != nil {
				return nil, fmt.Errorf("parse match: %w", err)
			}

			tree = append(tree, match)
		case token.typ == tokenTypeSeparatorOpen:
			nodes, err := p.parseInsideCurly()
			if err != nil {
				return nil, fmt.Errorf("parse text: %w", err)
			}

			tree = append(tree, nodes...)
		case token.typ == tokenTypeEOF:
			return tree, nil
		}

		p.pos++
	}

	return tree, nil
}

// parseInsideCurly parses texts and expressions inside curly braces.
func (p *parser) parseInsideCurly() ([]Node, error) {
	if p.currentToken().typ != tokenTypeSeparatorOpen {
		return nil, errors.New("exp does not start with \"{\"")
	}

	var nodes []Node

	for !p.isEOF() {
		token := p.nextToken()

		switch token.typ {
		case tokenTypeText:
			nodes = append(nodes, NodeText{Text: token.val})
		case tokenTypeSeparatorOpen:
			expr, err := p.parseExpr()
			if err != nil {
				return nil, fmt.Errorf("parse variable: %w", err)
			}

			nodes = append(nodes, expr)
		case tokenTypeSeparatorClose:
			return nodes, nil
		case tokenTypeKeyword, tokenTypeLiteral,
			tokenTypeFunction, tokenTypeVariable,
			tokenTypeEOF, tokenTypeError,
			tokenTypeOpeningFunction, tokenTypeClosingFunction, tokenTypeOption:
		}
	}

	return nil, fmt.Errorf("invalid text node")
}

func (p *parser) parseMatch() (NodeMatch, error) {
	var match NodeMatch

	if v := p.currentToken(); v.typ != tokenTypeKeyword || v.val != KeywordMatch {
		return match, errors.New(`match node does not start with "match"`)
	}

	for !p.isEOF() {
		token := p.currentToken()

		if token.typ != tokenTypeKeyword {
			return NodeMatch{}, fmt.Errorf("invalid match")
		}

		switch token.val {
		case KeywordMatch:
			p.pos++ // skip "match" token

			expr, err := p.parseExpr()
			p.pos++ // skip "}" token

			if err != nil {
				return NodeMatch{}, fmt.Errorf("parse expr: %w", err)
			}

			match.Selectors = append(match.Selectors, expr)
		case KeywordWhen:
			variant, err := p.parseVariant()
			if err != nil {
				return NodeMatch{}, fmt.Errorf("parse variant: %w", err)
			}
			p.pos++ // skip "}" token

			match.Variants = append(match.Variants, variant)
		}
	}

	return match, nil
}

func (p *parser) parseExpr() (NodeExpr, error) {
	if p.currentToken().typ != tokenTypeSeparatorOpen {
		return NodeExpr{}, errors.New(`expression does not start with "{"`)
	}

	var expr NodeExpr

	for !p.isEOF() {
		token := p.nextToken()

		switch token.typ {
		case tokenTypeVariable:
			expr.Value = NodeVariable{Name: token.val}
		case tokenTypeFunction:
			expr.Function.Name = token.val
		case tokenTypeOption:
			expr.Function.Options = append(expr.Function.Options, p.parseOption())
		case tokenTypeSeparatorClose:
			return expr, nil
		case tokenTypeKeyword, tokenTypeSeparatorOpen,
			tokenTypeLiteral, tokenTypeText,
			tokenTypeEOF, tokenTypeError,
			tokenTypeOpeningFunction, tokenTypeClosingFunction:
		}
	}

	return NodeExpr{}, fmt.Errorf("invalid expression node")
}

func (p *parser) parseVariant() (NodeVariant, error) {
	var variant NodeVariant

	literal := p.nextToken()

	if literal.typ != tokenTypeLiteral {
		return NodeVariant{}, fmt.Errorf(`literal does not follow keyword "when"`)
	}

	variant.Keys = append(variant.Keys, literal.val)

	p.pos++

	nodes, err := p.parseInsideCurly()
	if err != nil {
		return NodeVariant{}, fmt.Errorf("parse text: %w", err)
	}

	variant.Message = append(variant.Message, nodes...)

	return variant, nil
}

func (p *parser) parseOption() NodeOption {
	split := strings.Split(p.currentToken().val, "=")

	return NodeOption{Name: split[0], Value: split[1]}
}

func (p *parser) currentToken() Token {
	return p.tokens[p.pos]
}

func (p *parser) nextToken() Token {
	p.pos++

	return p.tokens[p.pos]
}

func (p *parser) isEOF() bool { return p.tokens[p.pos].typ == tokenTypeEOF }

// ParseTranslation builds an abstract syntax tree for each translation message.
func ParseTranslation(translation *model.Translation) ([]AST, error) {
	if translation == nil {
		return nil, nil
	}

	asts := make([]AST, len(translation.Messages))

	for i := range translation.Messages {
		ast, err := Parse(translation.Messages[i].Message)
		if err != nil {
			return nil, fmt.Errorf("parse message #%d: %w", i, err)
		}

		asts[i] = ast
	}

	return asts, nil
}<|MERGE_RESOLUTION|>--- conflicted
+++ resolved
@@ -3,12 +3,9 @@
 import (
 	"errors"
 	"fmt"
-<<<<<<< HEAD
+	"strings"
 
 	"go.expect.digital/translate/pkg/model"
-=======
-	"strings"
->>>>>>> 05045775
 )
 
 type parser struct {
