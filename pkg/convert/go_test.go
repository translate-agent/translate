--- conflicted
+++ resolved
@@ -102,22 +102,15 @@
 		t.Run(test.name, func(t *testing.T) {
 			t.Parallel()
 
-<<<<<<< HEAD
-			got, err := ToGo(tt.input)
+			got, err := ToGo(test.input)
 			if err != nil {
 				t.Error(err)
 				return
 			}
 
-			if bytes.Equal(tt.want, got) {
-				t.Errorf("want %s, got %s", tt.want, got)
-			}
-=======
-			got, err := ToGo(test.input)
-			require.NoError(t, err)
-
-			assert.JSONEq(t, string(test.want), string(got))
->>>>>>> 8e50452a
+			if bytes.Equal(test.want, got) {
+				t.Errorf("want %s, got %s", test.want, got)
+			}
 		})
 	}
 }
@@ -240,23 +233,15 @@
 		t.Run(test.name, func(t *testing.T) {
 			t.Parallel()
 
-<<<<<<< HEAD
-			actual, err := FromGo(tt.input, &tt.want.Original)
+			actual, err := FromGo(test.input, &test.want.Original)
 			if err != nil {
 				t.Error(err)
 				return
 			}
 
-			if !reflect.DeepEqual(tt.want, actual) {
-				t.Errorf("want %v, got %v", tt.want, actual)
-			}
-=======
-			actual, err := FromGo(test.input, &test.want.Original)
-
-			require.NoError(t, err)
-
-			testutil.EqualTranslations(t, &test.want, &actual)
->>>>>>> 8e50452a
+			if !reflect.DeepEqual(test.want, actual) {
+				t.Errorf("want %v, got %v", test.want, actual)
+			}
 		})
 	}
 }