package convert

import (
	"bytes"
	"errors"
	"fmt"
	"strconv"
	"strings"

	"go.expect.digital/translate/pkg/messageformat"
	"go.expect.digital/translate/pkg/model"
	"go.expect.digital/translate/pkg/pot"
)

type poTag string

const (
	MsgId        poTag = "msgid"
	PluralId     poTag = "msgid_plural"
	MsgStrPlural poTag = "msgstr[%d]"
	MsgStr       poTag = "msgstr"
)

// ToPot function takes a model.Messages structure,
// writes the language information and each message to a buffer in the POT file format,
// and returns the buffer contents as a byte slice representing the POT file.
func ToPot(m model.Messages) ([]byte, error) {
	var b bytes.Buffer

	if _, err := fmt.Fprintf(&b, "msgid \"\"\nmsgstr \"\"\n\"Language: %s\\n\"\n", m.Language); err != nil {
		return nil, fmt.Errorf("write language: %w", err)
	}

	for i, message := range m.Messages {
		if err := writeMessage(&b, i, message); err != nil {
			return nil, fmt.Errorf("write message: %w", err)
		}
	}

	return b.Bytes(), nil
}

// FromPot function parses a POT file by tokenizing and converting it into a pot.Po structure.
func FromPot(b []byte) (model.Messages, error) {
	const pluralCountLimit = 2

	tokens, err := pot.Lex(bytes.NewReader(b))
	if err != nil {
		return model.Messages{}, fmt.Errorf("divide po file to tokens: %w", err)
	}

	po, err := pot.TokensToPo(tokens)
	if err != nil {
		return model.Messages{}, fmt.Errorf("convert tokens to pot.Po: %w", err)
	}

	messages := make([]model.Message, 0, len(po.Messages))

	for _, node := range po.Messages {
		message := model.Message{
			ID:          node.MsgId,
			PluralID:    node.MsgIdPlural,
			Description: strings.Join(node.ExtractedComment, "\n "),
<<<<<<< HEAD
		}

		if strings.Contains(node.Flag, "fuzzy") {
			message.Status = model.MessageStatusFuzzy
=======
			Positions:   node.References,
			Fuzzy:       strings.Contains(node.Flag, "fuzzy"),
>>>>>>> c530ecc2
		}

		switch {
		case po.Header.PluralForms.NPlurals > pluralCountLimit:
			return model.Messages{}, errors.New("plural forms with more than 2 forms are not implemented yet")
		case po.Header.PluralForms.NPlurals == pluralCountLimit && node.MsgIdPlural != "":
			message.Message = convertPluralsToMessageString(node.MsgStr)
		default:
			message.Message = convertToMessageFormatSingular(node.MsgStr[0])
		}

		messages = append(messages, message)
	}

	return model.Messages{
		Language: po.Header.Language,
		Messages: messages,
	}, nil
}

// writeToPoTag function selects the appropriate write function (writeDefault or writePlural)
// based on the tag type (poTag) and uses that function to write the tag value to a bytes.Buffer.
func writeToPoTag(b *bytes.Buffer, tag poTag, str string) error {
	write := writeDefault
	if tag == MsgStrPlural {
		write = writePlural
	}

	if err := write(b, tag, str); err != nil {
		return fmt.Errorf("write: %w", err)
	}

	return nil
}

// writeDefault parses a default message string into nodes, accumulates the text content,
// handles cases where the default message doesn't have any text, splits the accumulated text into lines,
// and writes the lines as a multiline tag value to a bytes.Buffer.
func writeDefault(b *bytes.Buffer, tag poTag, str string) error {
	var text strings.Builder

	nodes, err := messageformat.Parse(str)
	if err != nil {
		return fmt.Errorf("parse message: %w", err)
	}

	for _, node := range nodes {
		nodeTxt, ok := node.(messageformat.NodeText)
		if !ok {
			return errors.New("convert node to messageformat.NodeText")
		}

		text.WriteString(nodeTxt.Text)
	}

	if text.String() == "" {
		text.WriteString(str)
	}

	lines := getPoTagLines(text.String())

	if len(lines) == 1 {
		if _, err = fmt.Fprintf(b, "%s \"%s\"\n", tag, lines[0]); err != nil {
			return fmt.Errorf("write %s: %w", tag, err)
		}

		return nil
	}

	if _, err = fmt.Fprintf(b, "%s \"\"\n", tag); err != nil {
		return fmt.Errorf("write %s: %w", tag, err)
	}

	if err = writeMultiline(b, tag, lines); err != nil {
		return fmt.Errorf("write multiline: %w", err)
	}

	return nil
}

// writePlural parses a plural message string into nodes, iterates over the nodes,
// and writes the variants of the plural message to a bytes.Buffer.
func writePlural(b *bytes.Buffer, tag poTag, str string) error {
	nodes, err := messageformat.Parse(str)
	if err != nil {
		return fmt.Errorf("parse message: %w", err)
	}

	for _, node := range nodes {
		nodeMatch, ok := node.(messageformat.NodeMatch)
		if !ok {
			return errors.New("convert node to messageformat.NodeMatch")
		}

		if err = writeVariants(b, tag, nodeMatch); err != nil {
			return fmt.Errorf("write variants: %w", err)
		}
	}

	return nil
}

// writeVariants writes the variants of a plural message to a bytes.Buffer.
func writeVariants(b *bytes.Buffer, tag poTag, nodeMatch messageformat.NodeMatch) error {
	for i, variant := range nodeMatch.Variants {
		if _, err := fmt.Fprintf(b, "msgstr[%d] ", i); err != nil {
			return fmt.Errorf("write plural msgstr: %w", err)
		}

		var txt strings.Builder

		for _, msg := range variant.Message {
			switch node := msg.(type) {
			case messageformat.NodeText:
				txt.WriteString(node.Text)
			case messageformat.NodeVariable:
				txt.WriteString("%d")
			default:
				return errors.New("unknown node type")
			}
		}

		lines := getPoTagLines(txt.String())

		if len(lines) == 1 {
			if _, err := fmt.Fprintf(b, "\"%s\"\n", lines[0]); err != nil {
				return fmt.Errorf("write %s: %w", tag, err)
			}

			continue
		}

		if _, err := fmt.Fprintf(b, "\"\"\n"); err != nil {
			return fmt.Errorf("write %s: %w", tag, err)
		}

		if err := writeMultiline(b, tag, lines); err != nil {
			return fmt.Errorf("write multiline: %w", err)
		}
	}

	return nil
}

// writeMultiline writes a slice of strings as a multiline tag value to a bytes.Buffer.
func writeMultiline(b *bytes.Buffer, tag poTag, lines []string) error {
	for _, line := range lines {
		if !strings.HasSuffix(line, "\\n") {
			line += "\\n"
		}

		if _, err := fmt.Fprint(b, "\""+line+"\""+"\n"); err != nil {
			return fmt.Errorf("write %s: %w", tag, err)
		}
	}

	return nil
}

// getPoTagLines processes a string by encoding, splitting it into lines,
// and handling special cases where the last line is an empty string due to trailing newline characters.
// It returns a slice of strings representing the individual lines.
func getPoTagLines(str string) []string {
	encodedStr := strconv.Quote(str)

	encodedStr = encodedStr[1 : len(encodedStr)-1] // trim quotes
	lines := strings.Split(encodedStr, "\\n")

	// Remove the empty string element. The line is empty when splitting by "\\n" and "\n" is the last character in str.
	if lines[len(lines)-1] == "" {
		if len(lines) == 1 {
			return lines
		} else {
			lines = lines[:len(lines)-1]
			lines[len(lines)-1] += "\\n" // add the "\n" back to the last line
		}
	}

	return lines
}

// writeMessage writes a single message entry to a bytes.Buffer,
// including new lines, plural forms information, descriptions, fuzzy comment.
func writeMessage(b *bytes.Buffer, index int, message model.Message) error {
	if index > 0 {
		if _, err := fmt.Fprint(b, "\n"); err != nil {
			return fmt.Errorf("write new line: %w", err)
		}
	}

	if message.PluralID != "" {
		count := strings.Count(message.Message, "when")
		if _, err := fmt.Fprintf(b, "\"Plural-Forms: nplurals=%d; plural=(n != 1);\\n\"\n", count); err != nil {
			return fmt.Errorf("write plural forms: %w", err)
		}
	}

	descriptions := strings.Split(message.Description, "\n")

	for _, description := range descriptions {
		if description != "" {
			if _, err := fmt.Fprintf(b, "#. %s\n", description); err != nil {
				return fmt.Errorf("write description: %w", err)
			}
		}
	}

<<<<<<< HEAD
	if message.Status == model.MessageStatusFuzzy {
=======
	for _, pos := range message.Positions {
		if _, err := fmt.Fprintf(b, "#: %s\n", pos); err != nil {
			return fmt.Errorf("write positions: %w", err)
		}
	}

	if message.Fuzzy {
>>>>>>> c530ecc2
		if _, err := fmt.Fprint(b, "#, fuzzy\n"); err != nil {
			return fmt.Errorf("write fuzzy: %w", err)
		}
	}

	return writeTags(b, message)
}

// writeTags writes specific tags (MsgId, MsgStr, PluralId, MsgStrPlural)
// along with their corresponding values to a bytes.Buffer.
func writeTags(b *bytes.Buffer, message model.Message) error {
	if err := writeToPoTag(b, MsgId, message.ID); err != nil {
		return fmt.Errorf("format msgid: %w", err)
	}

	// singular
	if message.PluralID == "" {
		if err := writeToPoTag(b, MsgStr, message.Message); err != nil {
			return fmt.Errorf("format msgstr: %w", err)
		}
	} else {
		// plural
		if err := writeToPoTag(b, PluralId, message.PluralID); err != nil {
			return fmt.Errorf("format msgid_plural: %w", err)
		}
		if err := writeToPoTag(b, MsgStrPlural, message.Message); err != nil {
			return fmt.Errorf("format msgstr[]: %w", err)
		}
	}

	return nil
}

// convertPluralsToMessageString converts a slice of strings to MessageFormat plural form.
func convertPluralsToMessageString(plurals []string) string {
	var sb strings.Builder

	sb.WriteString("match {$count :number}\n")

	for i, plural := range plurals {
		line := strings.ReplaceAll(strings.TrimSpace(plural), "%d", "{$count}")

		var count string

		if i == len(plurals)-1 {
			count = "*"
		} else {
			count = fmt.Sprintf("%d", i+1)
		}

		sb.WriteString(fmt.Sprintf("when %s {%s}\n", count, line))
	}

	return sb.String()
}<|MERGE_RESOLUTION|>--- conflicted
+++ resolved
@@ -61,15 +61,11 @@
 			ID:          node.MsgId,
 			PluralID:    node.MsgIdPlural,
 			Description: strings.Join(node.ExtractedComment, "\n "),
-<<<<<<< HEAD
+			Positions:   node.References,
 		}
 
 		if strings.Contains(node.Flag, "fuzzy") {
 			message.Status = model.MessageStatusFuzzy
-=======
-			Positions:   node.References,
-			Fuzzy:       strings.Contains(node.Flag, "fuzzy"),
->>>>>>> c530ecc2
 		}
 
 		switch {
@@ -277,17 +273,13 @@
 		}
 	}
 
-<<<<<<< HEAD
-	if message.Status == model.MessageStatusFuzzy {
-=======
 	for _, pos := range message.Positions {
 		if _, err := fmt.Fprintf(b, "#: %s\n", pos); err != nil {
 			return fmt.Errorf("write positions: %w", err)
 		}
 	}
 
-	if message.Fuzzy {
->>>>>>> c530ecc2
+	if message.Status == model.MessageStatusFuzzy {
 		if _, err := fmt.Fprint(b, "#, fuzzy\n"); err != nil {
 			return fmt.Errorf("write fuzzy: %w", err)
 		}
