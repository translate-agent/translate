package convert

import (
	"bytes"
	"errors"
	"fmt"
	"strconv"
	"strings"

	"go.expect.digital/translate/pkg/messageformat"
	"go.expect.digital/translate/pkg/model"
	"go.expect.digital/translate/pkg/pot"
)

type poTag string

const (
	MsgID        poTag = "msgid"
	PluralID     poTag = "msgid_plural"
	MsgStrPlural poTag = "msgstr[%d]"
	MsgStr       poTag = "msgstr"
)

const pluralCountLimit = 2

// ToPot function takes a model.Translation structure,
// writes the language information and each message to a buffer in the POT file format,
// and returns the buffer contents as a byte slice representing the POT file.
func ToPot(t model.Translation) ([]byte, error) {
	var b bytes.Buffer

	if _, err := fmt.Fprintf(&b, "msgid \"\"\nmsgstr \"\"\n\"Language: %s\\n\"\n", t.Language); err != nil {
		return nil, fmt.Errorf("write language: %w", err)
	}

	if !t.Original {
		// Temporary we support plural forms (one and other).
		// https://www.gnu.org/software/gettext/manual/html_node/Plural-forms.html
		if _, err := fmt.Fprintf(&b, "\"Plural-Forms: nplurals=%d; plural=(n != 1);\\n\"\n\n", pluralCountLimit); err != nil {
			return nil, fmt.Errorf("write Plural-Forms: %w", err)
		}
	}

	for i, message := range t.Messages {
		if err := writeMessage(&b, i, message); err != nil {
			return nil, fmt.Errorf("write message: %w", err)
		}
	}

	return b.Bytes(), nil
}

// FromPot function parses a POT file by tokenizing and converting it into a pot.Po structure.
func FromPot(b []byte, original bool) (model.Translation, error) {
	tokens, err := pot.Lex(bytes.NewReader(b))
	if err != nil {
		return model.Translation{}, fmt.Errorf("divide po file to tokens: %w", err)
	}

	po, err := pot.TokensToPo(tokens)
	if err != nil {
		return model.Translation{}, fmt.Errorf("convert tokens to pot.Po: %w", err)
	}

	if po.Header.PluralForms.NPlurals > pluralCountLimit {
		return model.Translation{}, errors.New("plural forms with more than 2 forms are not implemented yet")
	}

	messages := make([]model.Message, 0, len(po.Messages))

	singularValue := func(v pot.MessageNode) string { return v.MsgStr[0] }
	pluralValue := func(v pot.MessageNode) []string { return v.MsgStr }
	getStatus := func(v pot.MessageNode) model.MessageStatus {
		if strings.Contains(v.Flag, "fuzzy") {
			return model.MessageStatusFuzzy
		}

		return model.MessageStatusUntranslated
	}

	if original {
		singularValue = func(v pot.MessageNode) string { return v.MsgID }
		pluralValue = func(v pot.MessageNode) []string { return []string{v.MsgID, v.MsgIDPlural} }
		getStatus = func(_ pot.MessageNode) model.MessageStatus { return model.MessageStatusTranslated }
	}

	convert := func(v pot.MessageNode) string {
		return messageformat.ToMessageFormat2(singularValue(v))
	}

	if po.Header.PluralForms.NPlurals == pluralCountLimit {
		convert = func(v pot.MessageNode) string {
			if v.MsgIDPlural == "" {
				return messageformat.ToMessageFormat2(singularValue(v))
			}

			return convertPluralsToMessageString(pluralValue(v))
		}
	}

	for _, node := range po.Messages {
		message := model.Message{
			ID:          node.MsgID,
			PluralID:    node.MsgIDPlural,
			Description: strings.Join(node.ExtractedComment, "\n "),
			Positions:   node.References,
			Message:     convert(node),
			Status:      getStatus(node),
		}

		messages = append(messages, message)
	}

	return model.Translation{
		Language: po.Header.Language,
		Messages: messages,
		Original: original,
	}, nil
}

// writeToPoTag function selects the appropriate write function (writeDefault or writePlural)
// based on the tag type (poTag) and uses that function to write the tag value to a bytes.Buffer.
func writeToPoTag(b *bytes.Buffer, tag poTag, str string) error {
	write := writeDefault
	if tag == MsgStrPlural {
		write = writePlural
	}

	if err := write(b, tag, str); err != nil {
		return fmt.Errorf("write: %w", err)
	}

	return nil
}

// writeDefault parses a default message string into nodes, accumulates the text content,
// handles cases where the default message doesn't have any text, splits the accumulated text into lines,
// and writes the lines as a multiline tag value to a bytes.Buffer.
func writeDefault(b *bytes.Buffer, tag poTag, str string) error {
	var text strings.Builder

	nodes, err := messageformat.Parse(str)
	if err != nil {
		return fmt.Errorf("parse message: %w", err)
	}

	for _, node := range nodes {
		nodeTxt, ok := node.(messageformat.NodeText)
		if !ok {
			return errors.New("convert node to messageformat.NodeText")
		}

		text.WriteString(nodeTxt.Text)
	}

	if text.String() == "" {
		text.WriteString(str)
	}

	lines := getPoTagLines(text.String())

	if len(lines) == 1 {
		if _, err = fmt.Fprintf(b, "%s \"%s\"\n", tag, lines[0]); err != nil {
			return fmt.Errorf("write %s: %w", tag, err)
		}

		return nil
	}

	if _, err = fmt.Fprintf(b, "%s \"\"\n", tag); err != nil {
		return fmt.Errorf("write %s: %w", tag, err)
	}

	if err = writeMultiline(b, tag, lines); err != nil {
		return fmt.Errorf("write multiline: %w", err)
	}

	return nil
}

// writePlural parses a plural message string into nodes, iterates over the nodes,
// and writes the variants of the plural message to a bytes.Buffer.
func writePlural(b *bytes.Buffer, tag poTag, str string) error {
	nodes, err := messageformat.Parse(str)
	if err != nil {
		return fmt.Errorf("parse message: %w", err)
	}

	for _, node := range nodes {
		nodeMatch, ok := node.(messageformat.NodeMatch)
		if !ok {
			return errors.New("convert node to messageformat.NodeMatch")
		}

		if err = writeVariants(b, tag, nodeMatch); err != nil {
			return fmt.Errorf("write variants: %w", err)
		}
	}

	return nil
}

// writeVariants writes the variants of a plural message to a bytes.Buffer.
func writeVariants(b *bytes.Buffer, tag poTag, nodeMatch messageformat.NodeMatch) error {
	for i, variant := range nodeMatch.Variants {
		if _, err := fmt.Fprintf(b, "msgstr[%d] ", i); err != nil {
			return fmt.Errorf("write plural msgstr: %w", err)
		}

		var txt strings.Builder

		for _, msg := range variant.Message {
			switch node := msg.(type) {
			case messageformat.NodeText:
				txt.WriteString(node.Text)
			case messageformat.NodeVariable:
				txt.WriteString("%d")
			default:
				return errors.New("unknown node type")
			}
		}

		lines := getPoTagLines(txt.String())

		if len(lines) == 1 {
			if _, err := fmt.Fprintf(b, "\"%s\"\n", lines[0]); err != nil {
				return fmt.Errorf("write %s: %w", tag, err)
			}

			continue
		}

		if _, err := fmt.Fprintf(b, "\"\"\n"); err != nil {
			return fmt.Errorf("write %s: %w", tag, err)
		}

		if err := writeMultiline(b, tag, lines); err != nil {
			return fmt.Errorf("write multiline: %w", err)
		}
	}

	return nil
}

// writeMultiline writes a slice of strings as a multiline tag value to a bytes.Buffer.
func writeMultiline(b *bytes.Buffer, tag poTag, lines []string) error {
	for _, line := range lines {
		if !strings.HasSuffix(line, "\\n") {
			line += "\\n"
		}

		if _, err := fmt.Fprint(b, "\""+line+"\""+"\n"); err != nil {
			return fmt.Errorf("write %s: %w", tag, err)
		}
	}

	return nil
}

// getPoTagLines processes a string by encoding, splitting it into lines,
// and handling special cases where the last line is an empty string due to trailing newline characters.
// It returns a slice of strings representing the individual lines.
func getPoTagLines(str string) []string {
	encodedStr := strconv.Quote(str)
	encodedStr = strings.ReplaceAll(encodedStr, "\\\\", "\\")
	encodedStr = encodedStr[1 : len(encodedStr)-1] // trim quotes
	lines := strings.Split(encodedStr, "\\n")

	// Remove the empty string element. The line is empty when splitting by "\\n" and "\n" is the last character in str.
	if lines[len(lines)-1] == "" {
		if len(lines) == 1 {
			return lines
		} else {
			lines = lines[:len(lines)-1]
			lines[len(lines)-1] += "\\n" // add the "\n" back to the last line
		}
	}

	return lines
}

// writeMessage writes a single message entry to a bytes.Buffer,
// including new lines, plural forms information, descriptions, fuzzy comment.
func writeMessage(b *bytes.Buffer, index int, message model.Message) error {
	if index > 0 {
		if _, err := fmt.Fprint(b, "\n"); err != nil {
			return fmt.Errorf("write new line: %w", err)
		}
	}

	descriptions := strings.Split(message.Description, "\n")

	for _, description := range descriptions {
		if description != "" {
			if _, err := fmt.Fprintf(b, "#. %s\n", description); err != nil {
				return fmt.Errorf("write description: %w", err)
			}
		}
	}

	for _, pos := range message.Positions {
		if _, err := fmt.Fprintf(b, "#: %s\n", pos); err != nil {
			return fmt.Errorf("write positions: %w", err)
		}
	}

	if message.Status == model.MessageStatusFuzzy {
		if _, err := fmt.Fprint(b, "#, fuzzy\n"); err != nil {
			return fmt.Errorf("write fuzzy: %w", err)
		}
	}

	return writeTags(b, message)
}

// writeTags writes specific tags (MsgId, MsgStr, PluralId, MsgStrPlural)
// along with their corresponding values to a bytes.Buffer.
func writeTags(b *bytes.Buffer, message model.Message) error {
	if err := writeToPoTag(b, MsgID, message.ID); err != nil {
		return fmt.Errorf("format msgid: %w", err)
	}

	// singular
	if message.PluralID == "" {
		if err := writeToPoTag(b, MsgStr, message.Message); err != nil {
			return fmt.Errorf("format msgstr: %w", err)
		}
	} else {
		// plural
		if err := writeToPoTag(b, PluralID, message.PluralID); err != nil {
			return fmt.Errorf("format msgid_plural: %w", err)
		}
		if err := writeToPoTag(b, MsgStrPlural, message.Message); err != nil {
			return fmt.Errorf("format msgstr[]: %w", err)
		}
	}

	return nil
}

// convertPluralsToMessageString converts a slice of strings to MessageFormat plural form.
func convertPluralsToMessageString(plurals []string) string {
	var sb strings.Builder

	sb.WriteString("match {$count :number}\n")

	for i, plural := range plurals {
		plural = messageformat.ToMessageFormat2(plural)

		var count string

		if i == len(plurals)-1 {
			count = "*"
		} else {
			count = strconv.Itoa(i + 1)
		}

<<<<<<< HEAD
		sb.WriteString(fmt.Sprintf("when %s %s\n", count, plural))
=======
		if line == "" {
			sb.WriteString(fmt.Sprintf("when %s\n", count))
		} else {
			sb.WriteString(fmt.Sprintf("when %s {%s}\n", count, line))
		}
>>>>>>> 137ab323
	}

	return sb.String()
}<|MERGE_RESOLUTION|>--- conflicted
+++ resolved
@@ -355,15 +355,13 @@
 			count = strconv.Itoa(i + 1)
 		}
 
-<<<<<<< HEAD
+		// TODO: Check merge conflict
+		// if line == "" {
+		// 	sb.WriteString(fmt.Sprintf("when %s\n", count))
+		// } else {
+		// 	sb.WriteString(fmt.Sprintf("when %s {%s}\n", count, line))
+		// }
 		sb.WriteString(fmt.Sprintf("when %s %s\n", count, plural))
-=======
-		if line == "" {
-			sb.WriteString(fmt.Sprintf("when %s\n", count))
-		} else {
-			sb.WriteString(fmt.Sprintf("when %s {%s}\n", count, line))
-		}
->>>>>>> 137ab323
 	}
 
 	return sb.String()
