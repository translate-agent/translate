--- conflicted
+++ resolved
@@ -96,13 +96,8 @@
 
 			got, err := FromNgLocalize(test.input, &test.want.Original)
 
-<<<<<<< HEAD
-			if tt.wanterr != nil {
-				expect.ErrorContains(t, err, tt.wanterr.Error())
-=======
 			if test.wanterr != nil {
-				require.ErrorContains(t, err, test.wanterr.Error())
->>>>>>> 8e50452a
+				expect.ErrorContains(t, err, test.wanterr.Error())
 				return
 			}
 
@@ -122,16 +117,12 @@
 				}
 			}
 
-			slices.SortFunc(tt.want.Messages, cmp)
+			slices.SortFunc(test.want.Messages, cmp)
 			slices.SortFunc(got.Messages, cmp)
 
-<<<<<<< HEAD
-			if !reflect.DeepEqual(tt.want, got) {
-				t.Errorf("\nwant %v\ngot  %v", tt.want, got)
-			}
-=======
-			testutil.EqualTranslations(t, &test.want, &got)
->>>>>>> 8e50452a
+			if !reflect.DeepEqual(test.want, got) {
+				t.Errorf("\nwant %v\ngot  %v", test.want, got)
+			}
 		})
 	}
 }
@@ -201,13 +192,8 @@
 
 			got, err := ToNgLocalize(test.input)
 
-<<<<<<< HEAD
-			if tt.wantErr != nil {
-				expect.ErrorContains(t, err, tt.wantErr.Error())
-=======
 			if test.wantErr != nil {
-				require.ErrorContains(t, err, test.wantErr.Error())
->>>>>>> 8e50452a
+				expect.ErrorContains(t, err, test.wantErr.Error())
 				return
 			}
 
@@ -216,13 +202,9 @@
 				return
 			}
 
-<<<<<<< HEAD
-			if bytes.Equal(tt.want, got) {
-				t.Errorf("want %s, got %s", tt.want, got)
-			}
-=======
-			assert.JSONEq(t, string(test.want), string(got))
->>>>>>> 8e50452a
+			if bytes.Equal(test.want, got) {
+				t.Errorf("want %s, got %s", test.want, got)
+			}
 		})
 	}
 }