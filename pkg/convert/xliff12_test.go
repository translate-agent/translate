--- conflicted
+++ resolved
@@ -18,25 +18,15 @@
 
 // randXliff12 dynamically generates a random XLIFF 1.2 file from the given messages.
 func randXliff12(messages *model.Messages) []byte {
-<<<<<<< HEAD
-	sb := strings.Builder{}
-=======
 	b := new(bytes.Buffer)
->>>>>>> 96b73056
 
 	b.WriteString(`<?xml version="1.0" encoding="UTF-8"?>`)
 	b.WriteString("<xliff xmlns=\"urn:oasis:names:tc:xliff:document:1.2\" version=\"1.2\">")
 
 	if messages.Original {
-<<<<<<< HEAD
-		fmt.Fprintf(&sb, "<file source-language=\"%s\" target-language=\"und\">", messages.Language)
-	} else {
-		fmt.Fprintf(&sb, "<file source-language=\"und\" target-language=\"%s\">", messages.Language)
-=======
 		fmt.Fprintf(b, "<file source-language=\"%s\" target-language=\"und\">", messages.Language)
 	} else {
 		fmt.Fprintf(b, "<file source-language=\"und\" target-language=\"%s\">", messages.Language)
->>>>>>> 96b73056
 	}
 
 	b.WriteString("<body>")
@@ -49,15 +39,7 @@
 	for _, msg := range messages.Messages {
 		fmt.Fprintf(b, "<trans-unit id=\"%s\">", msg.ID)
 
-<<<<<<< HEAD
-		if messages.Original {
-			fmt.Fprintf(&sb, "<source>%s</source>", msg.Message)
-		} else {
-			fmt.Fprintf(&sb, "<target>%s</target>", msg.Message)
-		}
-=======
 		writeMsg(msg.Message)
->>>>>>> 96b73056
 
 		if msg.Description != "" {
 			fmt.Fprintf(b, "<note>%s</note>", msg.Description)
