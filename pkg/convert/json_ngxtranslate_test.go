--- conflicted
+++ resolved
@@ -113,10 +113,9 @@
 		t.Run(test.name, func(t *testing.T) {
 			t.Parallel()
 
-<<<<<<< HEAD
-			got, err := FromNgxTranslate(tt.input, &tt.want.Original)
-			if tt.wantErr != nil {
-				expect.ErrorContains(t, err, tt.wantErr.Error())
+			got, err := FromNgxTranslate(test.input, &test.want.Original)
+			if test.wantErr != nil {
+				expect.ErrorContains(t, err, test.wantErr.Error())
 				return
 			}
 
@@ -136,22 +135,12 @@
 				}
 			}
 
-			slices.SortFunc(tt.want.Messages, cmp)
+			slices.SortFunc(test.want.Messages, cmp)
 			slices.SortFunc(got.Messages, cmp)
 
-			if !reflect.DeepEqual(tt.want, got) {
-				t.Errorf("\nwant %v\ngot  %v", tt.want, got)
-			}
-=======
-			got, err := FromNgxTranslate(test.input, &test.want.Original)
-			if test.wantErr != nil {
-				require.ErrorContains(t, err, test.wantErr.Error())
-				return
-			}
-
-			require.NoError(t, err)
-			testutil.EqualTranslations(t, &test.want, &got)
->>>>>>> 8e50452a
+			if !reflect.DeepEqual(test.want, got) {
+				t.Errorf("\nwant %v\ngot  %v", test.want, got)
+			}
 		})
 	}
 }
@@ -198,23 +187,15 @@
 		t.Run(test.name, func(t *testing.T) {
 			t.Parallel()
 
-<<<<<<< HEAD
-			got, err := ToNgxTranslate(tt.input)
+			got, err := ToNgxTranslate(test.input)
 			if err != nil {
 				t.Error(err)
 				return
 			}
 
-			if !bytes.Equal(tt.want, got) {
-				t.Errorf("want '%s', got '%s'", string(tt.want), string(got))
-			}
-=======
-			got, err := ToNgxTranslate(test.input)
-
-			require.NoError(t, err)
-
-			assert.Equal(t, test.want, got)
->>>>>>> 8e50452a
+			if !bytes.Equal(test.want, got) {
+				t.Errorf("want '%s', got '%s'", string(test.want), string(got))
+			}
 		})
 	}
 }