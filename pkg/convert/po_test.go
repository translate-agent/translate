package convert

import (
	"reflect"
	"strings"
	"testing"

	"go.expect.digital/translate/pkg/model"
	"go.expect.digital/translate/pkg/testutil/expect"
	"golang.org/x/text/language"
)

// requireEqualPO is a helper function to compare two PO strings, ignoring whitespace, newlines, and quotes.
func requireEqualPO(t *testing.T, want, got string) {
	t.Helper()

	replace := func(s string) string { return strings.NewReplacer("\\n", "", "\n", "", "\"", "").Replace(s) }
	expect.Equal(t, replace(want), replace(got))
}

// Test_FromPoSingular tests the conversion from PO->Translation->PO for singular messages.
func Test_PoSingular(t *testing.T) {
	t.Parallel()

	type args struct {
		original *bool
		input    string
	}

	tests := []struct {
		name string
		args args
		want model.Translation
	}{
		// Without placeholders
		{
			name: "simple original",
			args: args{
				original: nil,
				input: `msgid "Hello, world!"
msgstr ""

msgid "Goodbye!"
msgstr ""
`,
			},
			want: model.Translation{
				Original: true,
				Messages: []model.Message{
					{
						ID:      "Hello, world!",
						Message: "Hello, world!",
						Status:  model.MessageStatusTranslated,
					},
					{
						ID:      "Goodbye!",
						Message: "Goodbye!",
						Status:  model.MessageStatusTranslated,
					},
				},
			},
		},
		{
			name: "simple translation",
			args: args{
				original: nil,
				input: `msgid ""
msgstr ""
"Language: lv\n"

msgid "Hello, world!"
msgstr "Sveika, pasaule!"

msgid "Goodbye!"
msgstr ""

#, fuzzy
msgid "Dinosaurs"
msgstr "Dinozauri"
`,
			},
			want: model.Translation{
				Language: language.Latvian,
				Original: false,
				Messages: []model.Message{
					{
						ID:      "Hello, world!",
						Message: "Sveika, pasaule!",
						Status:  model.MessageStatusUntranslated,
					},
					{
						ID:      "Goodbye!",
						Message: "",
						Status:  model.MessageStatusUntranslated,
					},
					{
						ID:      "Dinosaurs",
						Message: "Dinozauri",
						Status:  model.MessageStatusFuzzy,
					},
				},
			},
		},
		{
			name: "multiline translation",
			args: args{
				original: ptr(false),
				input: `msgid ""
msgstr ""
"Language: de\n"

#: superset-frontend/plugins/legacy-preset-chart-deckgl/src/utilities/Shared_DeckGL.jsx:222
#: superset-frontend/plugins/legacy-preset-chart-deckgl/src/utilities/Shared_DeckGL.jsx:235
msgid ""
" Set the opacity to 0 if you do not want to override the color specified "
"in the GeoJSON"
msgstr ""
" Setzen Sie die Deckkraft auf 0, wenn Sie die im GeoJSON angegebene Farbe"
" nicht überschreiben möchten."
`,
			},
			want: model.Translation{
				Language: language.German,
				Original: false,
				Messages: []model.Message{
					{
						ID:      " Set the opacity to 0 if you do not want to override the color specified in the GeoJSON",
						Message: " Setzen Sie die Deckkraft auf 0, wenn Sie die im GeoJSON angegebene Farbe nicht überschreiben möchten.", //nolint:lll
						Status:  model.MessageStatusUntranslated,
						Positions: []string{
							"superset-frontend/plugins/legacy-preset-chart-deckgl/src/utilities/Shared_DeckGL.jsx:222",
							"superset-frontend/plugins/legacy-preset-chart-deckgl/src/utilities/Shared_DeckGL.jsx:235",
						},
					},
				},
			},
		},
		// With placeholders
		{
			name: "original with placeholders",
			args: args{
				original: nil,
				input: `#, python-format
msgid "Hello, {name}!"
msgstr ""

#, c-format
msgid "%s, Hello!"
msgstr ""

#, python-format
msgid "Hello, %(name)s, world!"
msgstr ""

#, python-format
msgid "Hello, {}!"
msgstr ""

#, no-c-format
msgid "Hello, %s!"
msgstr ""

msgid "Hello, %s!"
msgstr ""
`,
			},
			want: model.Translation{
				Language: language.Und,
				Original: true,
				Messages: []model.Message{
					{
						ID:     "Hello, {name}!",
						Status: model.MessageStatusTranslated,
						Message: `.local $format = { python-format }
.local $name = { |{name}| }
{{Hello, { $name }!}}`,
					},
					{
						ID:     "%s, Hello!",
						Status: model.MessageStatusTranslated,
						Message: `.local $format = { c-format }
.local $ph0 = { |%s| }
{{{ $ph0 }, Hello!}}`,
					},
					{
						ID:     "Hello, %(name)s, world!",
						Status: model.MessageStatusTranslated,
						Message: `.local $format = { python-format }
.local $name = { |%(name)s| }
{{Hello, { $name }, world!}}`,
					},
					{
						ID:     "Hello, {}!",
						Status: model.MessageStatusTranslated,
						Message: `.local $format = { python-format }
.local $ph0 = { |{}| }
{{Hello, { $ph0 }!}}`,
					},
					{
						ID: "Hello, %s!",
						Message: `.local $format = { no-c-format }
{{Hello, %s!}}`,
						Status: model.MessageStatusTranslated,
					},
					{
						ID:      "Hello, %s!",
						Message: "Hello, %s!",
						Status:  model.MessageStatusTranslated,
					},
				},
			},
		},
		{
			name: "translation with placeholders",
			args: args{
				original: nil,
				input: `msgid ""
msgstr ""
"Language: lv\n"

#, python-format
msgid "Hello, {name}!"
msgstr "Sveika, {name}!"
`,
			},
			want: model.Translation{
				Language: language.Latvian,
				Original: false,
				Messages: []model.Message{
					{
						ID:     "Hello, {name}!",
						Status: model.MessageStatusUntranslated,
						Message: `.local $format = { python-format }
.local $name = { |{name}| }
{{Sveika, { $name }!}}`,
					},
				},
			},
		},
	}

	for _, test := range tests {
		t.Run(test.name, func(t *testing.T) {
			t.Parallel()

			// Test: PO -> Translation

<<<<<<< HEAD
			got, err := FromPo([]byte(tt.args.input), tt.args.original)
			if err != nil {
				t.Error(err)
				return
			}

			if !reflect.DeepEqual(tt.want, got) {
				t.Errorf("want %v, got %v", tt.want, got)
			}
=======
			got, err := FromPo([]byte(test.args.input), test.args.original)
			require.NoError(t, err)

			testutil.EqualTranslations(t, &test.want, &got)
>>>>>>> 8e50452a

			// Test: Translation -> PO

			gotPo, err := ToPo(got)
			if err != nil {
				t.Error(err)
				return
			}

<<<<<<< HEAD
			requireEqualPO(t, tt.args.input, string(gotPo))
=======
			requireEqualPO(t, test.args.input, string(gotPo), "convert back to Po")
>>>>>>> 8e50452a
		})
	}
}

// Test_FromPoPlural tests the conversion from PO->Translation->PO for plural messages.
func Test_PoPlural(t *testing.T) {
	t.Parallel()

	type args struct {
		original *bool
		input    string
	}

	tests := []struct {
		name string
		args args
		want model.Translation
	}{
		// Without placeholders
		{
			name: "simple original",
			args: args{
				original: nil,
				input: `#. Description
msgid "There is one apple."
msgid_plural "There are multiple apples."
msgstr[0] ""
msgstr[1] ""
`,
			},
			want: model.Translation{
				Language: language.Und,
				Original: true,
				Messages: []model.Message{
					{
						ID:          "There is one apple.",
						PluralID:    "There are multiple apples.",
						Message:     ".match { $count }\n1 {{There is one apple.}}\n* {{There are multiple apples.}}",
						Description: "Description",
						Status:      model.MessageStatusTranslated,
					},
				},
			},
		},
		{
			name: "simple translation",
			args: args{
				original: nil,
				input: `msgid ""
msgstr ""
"Language: ru\n"

#: superset-frontend/src/filters/components/GroupBy/GroupByFilterPlugin.tsx:87
msgid "option"
msgid_plural "options"
msgstr[0] "вариант"
msgstr[1] "варианта"
msgstr[2] "вариантов"
`,
			},
			want: model.Translation{
				Language: language.Russian,
				Original: false,
				Messages: []model.Message{
					{
						ID:       "option",
						PluralID: "options",
						Message: `.match { $count }
1 {{вариант}}
2 {{варианта}}
* {{вариантов}}`,
						Status: model.MessageStatusUntranslated,
						Positions: []string{
							"superset-frontend/src/filters/components/GroupBy/GroupByFilterPlugin.tsx:87",
						},
					},
				},
			},
		},
		// With placeholders
		{
			name: "original with placeholders",
			args: args{
				original: ptr(true),
				input: `#: superset-frontend/src/components/ErrorMessage/ParameterErrorMessage.tsx:88
#, python-format
msgid "%(suggestion)s instead of \"%(undefinedParameter)s?\""
msgid_plural ""
"%(firstSuggestions)s or %(lastSuggestion)s instead of"
"\"%(undefinedParameter)s\"?"
msgstr[0] ""
msgstr[1] ""
`,
			},
			want: model.Translation{
				Language: language.Und,
				Original: true,
				Messages: []model.Message{
					{
						ID:        "%(suggestion)s instead of \\\"%(undefinedParameter)s?\\\"",
						PluralID:  "%(firstSuggestions)s or %(lastSuggestion)s instead of\\\"%(undefinedParameter)s\\\"?",
						Status:    model.MessageStatusTranslated,
						Positions: []string{"superset-frontend/src/components/ErrorMessage/ParameterErrorMessage.tsx:88"},
						Message: `.local $format = { python-format }
.local $suggestion = { |%(suggestion)s| }
.local $undefinedParameter = { |%(undefinedParameter)s| }
.local $firstSuggestions = { |%(firstSuggestions)s| }
.local $lastSuggestion = { |%(lastSuggestion)s| }
.match { $count }
1 {{{ $suggestion } instead of \\"{ $undefinedParameter }?\\"}}
* {{{ $firstSuggestions } or { $lastSuggestion } instead of\\"{ $undefinedParameter }\\"?}}`,
					},
				},
			},
		},
		{
			name: "translation with placeholders",
			args: args{
				original: ptr(false),
				input: `msgid ""
msgstr ""
"Language: ru\n"

#: superset-frontend/src/components/ErrorMessage/ParameterErrorMessage.tsx:88
#, python-format
msgid "%(suggestion)s instead of \"%(undefinedParameter)s?\""
msgid_plural ""
"%(firstSuggestions)s or %(lastSuggestion)s instead of "
"\"%(undefinedParameter)s\"?"
msgstr[0] "%(suggestion)s вместо \"%(undefinedParameter)s\"?"
msgstr[1] ""
"%(firstSuggestions)s или %(lastSuggestion)s вместо "
"\"%(undefinedParameter)s\"?"
msgstr[2] ""
"%(firstSuggestions)s или %(lastSuggestion)s вместо "
"\"%(undefinedParameter)s\"?"
`,
			},
			want: model.Translation{
				Language: language.Russian,
				Original: false,
				Messages: []model.Message{
					{
						ID:        "%(suggestion)s instead of \\\"%(undefinedParameter)s?\\\"",
						PluralID:  "%(firstSuggestions)s or %(lastSuggestion)s instead of \\\"%(undefinedParameter)s\\\"?",
						Status:    model.MessageStatusUntranslated,
						Positions: []string{"superset-frontend/src/components/ErrorMessage/ParameterErrorMessage.tsx:88"},
						Message: `.local $format = { python-format }
.local $suggestion = { |%(suggestion)s| }
.local $undefinedParameter = { |%(undefinedParameter)s| }
.local $firstSuggestions = { |%(firstSuggestions)s| }
.local $lastSuggestion = { |%(lastSuggestion)s| }
.match { $count }
1 {{{ $suggestion } вместо \\"{ $undefinedParameter }\\"?}}
2 {{{ $firstSuggestions } или { $lastSuggestion } вместо \\"{ $undefinedParameter }\\"?}}
* {{{ $firstSuggestions } или { $lastSuggestion } вместо \\"{ $undefinedParameter }\\"?}}`,
					},
				},
			},
		},
	}

	for _, test := range tests {
		t.Run(test.name, func(t *testing.T) {
			t.Parallel()

			// Test: PO -> Translation

<<<<<<< HEAD
			got, err := FromPo([]byte(tt.args.input), tt.args.original)
			if err != nil {
				t.Error(err)
				return
			}

			if !reflect.DeepEqual(tt.want, got) {
				t.Errorf("want %v, got %v", tt.want, got)
			}
=======
			got, err := FromPo([]byte(test.args.input), test.args.original)
			require.NoError(t, err)

			testutil.EqualTranslations(t, &test.want, &got)
>>>>>>> 8e50452a

			// Test: Translation -> PO

			gotPo, err := ToPo(got)
			if err != nil {
				t.Error(err)
				return
			}

<<<<<<< HEAD
			requireEqualPO(t, tt.args.input, string(gotPo))
=======
			requireEqualPO(t, test.args.input, string(gotPo), "convert back to Po")
>>>>>>> 8e50452a
		})
	}
}<|MERGE_RESOLUTION|>--- conflicted
+++ resolved
@@ -245,22 +245,15 @@
 
 			// Test: PO -> Translation
 
-<<<<<<< HEAD
-			got, err := FromPo([]byte(tt.args.input), tt.args.original)
+			got, err := FromPo([]byte(test.args.input), test.args.original)
 			if err != nil {
 				t.Error(err)
 				return
 			}
 
-			if !reflect.DeepEqual(tt.want, got) {
-				t.Errorf("want %v, got %v", tt.want, got)
-			}
-=======
-			got, err := FromPo([]byte(test.args.input), test.args.original)
-			require.NoError(t, err)
-
-			testutil.EqualTranslations(t, &test.want, &got)
->>>>>>> 8e50452a
+			if !reflect.DeepEqual(test.want, got) {
+				t.Errorf("want %v, got %v", test.want, got)
+			}
 
 			// Test: Translation -> PO
 
@@ -270,11 +263,7 @@
 				return
 			}
 
-<<<<<<< HEAD
-			requireEqualPO(t, tt.args.input, string(gotPo))
-=======
-			requireEqualPO(t, test.args.input, string(gotPo), "convert back to Po")
->>>>>>> 8e50452a
+			requireEqualPO(t, test.args.input, string(gotPo))
 		})
 	}
 }
@@ -443,22 +432,15 @@
 
 			// Test: PO -> Translation
 
-<<<<<<< HEAD
-			got, err := FromPo([]byte(tt.args.input), tt.args.original)
+			got, err := FromPo([]byte(test.args.input), test.args.original)
 			if err != nil {
 				t.Error(err)
 				return
 			}
 
-			if !reflect.DeepEqual(tt.want, got) {
-				t.Errorf("want %v, got %v", tt.want, got)
-			}
-=======
-			got, err := FromPo([]byte(test.args.input), test.args.original)
-			require.NoError(t, err)
-
-			testutil.EqualTranslations(t, &test.want, &got)
->>>>>>> 8e50452a
+			if !reflect.DeepEqual(test.want, got) {
+				t.Errorf("want %v, got %v", test.want, got)
+			}
 
 			// Test: Translation -> PO
 
@@ -468,11 +450,7 @@
 				return
 			}
 
-<<<<<<< HEAD
-			requireEqualPO(t, tt.args.input, string(gotPo))
-=======
-			requireEqualPO(t, test.args.input, string(gotPo), "convert back to Po")
->>>>>>> 8e50452a
+			requireEqualPO(t, test.args.input, string(gotPo))
 		})
 	}
 }