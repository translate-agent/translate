package convert

import (
	"encoding/xml"
	"fmt"
	"strings"

	"go.expect.digital/translate/pkg/model"
	"golang.org/x/text/language"
)

// TODO: For now we can only import XLIFF 1.2 files, export is not working correctly yet.

// XLIFF 1.2 specification: https://docs.oasis-open.org/xliff/v1.2/os/xliff-core.html
// XLIFF 1.2 example: https://localizely.com/xliff-file/?tab=xliff-12

type xliff12 struct {
	XMLName xml.Name    `xml:"urn:oasis:names:tc:xliff:document:1.2 xliff"`
	Version string      `xml:"version,attr"`
	File    xliff12File `xml:"file"`
}

type xliff12File struct {
	SourceLanguage language.Tag `xml:"source-language,attr"`
	TargetLanguage language.Tag `xml:"target-language,attr"`
	Body           bodyElement  `xml:"body"`
}

type bodyElement struct {
	TransUnits []transUnit `xml:"trans-unit"`
}

type transUnit struct {
<<<<<<< HEAD
	ID            string         `xml:"id,attr"`
	Source        string         `xml:"source"`
	Note          string         `xml:"note,omitempty"`
	ContextGroups []contextGroup `xml:"context-group,omitempty"`
}

type contextGroup struct {
	Purpose  string    `xml:"purpose,attr"`
	Contexts []context `xml:"context,omitempty"`
}

type context struct {
	Type    string `xml:"context-type,attr"`
	Content string `xml:",chardata"`
=======
	ID     string `xml:"id,attr"`          // messages.messages[n].ID
	Source string `xml:"source"`           // messages.messages[n].Message (if no target language is set)
	Target string `xml:"target,omitempty"` // messages.messages[n].Message (if target language is set)
	Note   string `xml:"note,omitempty"`   // messages.messages[n].Description
	// No unified standard about storing fuzzy values
>>>>>>> ef90a6ba
}

// FromXliff12 converts serialized data from the XML data in the XLIFF 1.2 format into a model.Messages struct.
func FromXliff12(data []byte) (model.Messages, error) {
	var xlf xliff12
	if err := xml.Unmarshal(data, &xlf); err != nil {
		return model.Messages{}, fmt.Errorf("unmarshal xliff12: %w", err)
	}

	messages := model.Messages{
		Language: xlf.File.SourceLanguage,
		Messages: make([]model.Message, 0, len(xlf.File.Body.TransUnits)),
	}

	getMessage := func(t transUnit) string { return t.Source }

	// Check if a target language is set
	if xlf.File.TargetLanguage != language.Und {
		messages.Language = xlf.File.TargetLanguage
		getMessage = func(t transUnit) string { return t.Target }
	}

	for _, unit := range xlf.File.Body.TransUnits {
		messages.Messages = append(messages.Messages, model.Message{
			ID:          unit.ID,
			Message:     convertToMessageFormatSingular(getMessage(unit)),
			Description: unit.Note,
			Positions:   positionsFromXliff12(unit.ContextGroups),
		})
	}

	return messages, nil
}

// ToXliff12 converts a model.Messages struct into a byte slice in the XLIFF 1.2 format.
func ToXliff12(messages model.Messages) ([]byte, error) {
	xlf := xliff12{
		Version: "1.2",
		File: xliff12File{
			SourceLanguage: messages.Language,
			Body: bodyElement{
				TransUnits: make([]transUnit, 0, len(messages.Messages)),
			},
		},
	}

	for _, msg := range messages.Messages {
		xlf.File.Body.TransUnits = append(xlf.File.Body.TransUnits, transUnit{
			ID:            msg.ID,
			Source:        removeEnclosingBrackets(msg.Message),
			Note:          msg.Description,
			ContextGroups: positionsToXliff12(msg.Positions),
		})
	}

	data, err := xml.Marshal(&xlf)
	if err != nil {
		return nil, fmt.Errorf("marshal xliff12: %w", err)
	}

<<<<<<< HEAD
	dataWithHeader := append([]byte(xml.Header), data...) // prepend generic XML header

	return dataWithHeader, nil
}

// helpers

// positionsFromXliff12 extracts line positions from []contextGroup.
func positionsFromXliff12(contextGroups []contextGroup) model.Positions {
	var positions model.Positions

	for _, cg := range contextGroups {
		if cg.Purpose == "location" {
			var pos string

			for _, c := range cg.Contexts {
				switch c.Type {
				case "sourcefile":
					if len(pos) > 0 {
						pos += ", " + c.Content
					} else {
						pos += c.Content
					}
				case "linenumber":
					pos += ":" + c.Content
				}
			}

			positions = append(positions, strings.Split(pos, ", ")...)
		}
	}

	return positions
}

// positionsToXliff12 transforms model.Positions to location []contextGroup.
func positionsToXliff12(positions model.Positions) []contextGroup {
	contextGroups := make([]contextGroup, 0, len(positions))

	for _, pos := range positions {
		cg := contextGroup{Purpose: "location"}
		parts := strings.Split(pos, ":")

		switch len(parts) {
		default:
			continue
		case 1:
			cg.Contexts = []context{{Type: "sourcefile", Content: parts[0]}}
		case 2: //nolint:gomnd
			cg.Contexts = []context{
				{Type: "sourcefile", Content: parts[0]},
				{Type: "linenumber", Content: parts[1]},
			}
		}

		contextGroups = append(contextGroups, cg)
	}

	return contextGroups
=======
	return append([]byte(xml.Header), data...), nil
>>>>>>> ef90a6ba
}<|MERGE_RESOLUTION|>--- conflicted
+++ resolved
@@ -31,11 +31,13 @@
 }
 
 type transUnit struct {
-<<<<<<< HEAD
-	ID            string         `xml:"id,attr"`
-	Source        string         `xml:"source"`
-	Note          string         `xml:"note,omitempty"`
+	ID            string         `xml:"id,attr"`          // messages.messages[n].ID
+	Source        string         `xml:"source"`           // messages.messages[n].Message (if no target language is set)
+	Target        string         `xml:"target,omitempty"` // messages.messages[n].Message (if target language is set)
+	Note          string         `xml:"note,omitempty"`   // messages.messages[n].Description
 	ContextGroups []contextGroup `xml:"context-group,omitempty"`
+	// No unified standard about storing fuzzy values
+
 }
 
 type contextGroup struct {
@@ -46,13 +48,6 @@
 type context struct {
 	Type    string `xml:"context-type,attr"`
 	Content string `xml:",chardata"`
-=======
-	ID     string `xml:"id,attr"`          // messages.messages[n].ID
-	Source string `xml:"source"`           // messages.messages[n].Message (if no target language is set)
-	Target string `xml:"target,omitempty"` // messages.messages[n].Message (if target language is set)
-	Note   string `xml:"note,omitempty"`   // messages.messages[n].Description
-	// No unified standard about storing fuzzy values
->>>>>>> ef90a6ba
 }
 
 // FromXliff12 converts serialized data from the XML data in the XLIFF 1.2 format into a model.Messages struct.
@@ -113,10 +108,7 @@
 		return nil, fmt.Errorf("marshal xliff12: %w", err)
 	}
 
-<<<<<<< HEAD
-	dataWithHeader := append([]byte(xml.Header), data...) // prepend generic XML header
-
-	return dataWithHeader, nil
+	return append([]byte(xml.Header), data...), nil
 }
 
 // helpers
@@ -173,7 +165,4 @@
 	}
 
 	return contextGroups
-=======
-	return append([]byte(xml.Header), data...), nil
->>>>>>> ef90a6ba
 }