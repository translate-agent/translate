--- conflicted
+++ resolved
@@ -335,17 +335,10 @@
 .local $firstSuggestions = { |%(firstSuggestions)s| }
 .local $lastSuggestion = { |%(lastSuggestion)s| }
 .match { $count }
-<<<<<<< HEAD
-1 {{{ $suggestion }  instead of \\" { $undefinedParameter } ?\\"}}
-* {{
- { $firstSuggestions }  or  { $lastSuggestion }  instead of
-\\" { $undefinedParameter } \\"?}}`,
-=======
 1 {{{ $suggestion } instead of \\"{ $undefinedParameter }?\\"}}
 * {{
 { $firstSuggestions } or { $lastSuggestion } instead of
 \\"{ $undefinedParameter }\\"?}}`,
->>>>>>> 2f88ecb7
 					},
 				},
 			},
