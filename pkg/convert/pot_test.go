package convert

import (
	"fmt"
	"testing"

	"github.com/brianvoe/gofakeit/v6"
	"github.com/stretchr/testify/require"

	"github.com/stretchr/testify/assert"
	"go.expect.digital/translate/pkg/model"
	"golang.org/x/text/language"
)

func Test_ToPot(t *testing.T) {
	t.Parallel()

	tests := []struct {
		name     string
		expected []byte
		input    model.Messages
	}{
		{
			name: "all values are provided",
			input: model.Messages{
				Language: language.English,
				Messages: []model.Message{
					{
						ID:          "Hello, world!",
						Message:     "Bonjour le monde!",
						Description: "A simple greeting",
<<<<<<< HEAD
						Status:      model.MessageStatusFuzzy,
=======
						Positions: []string{
							"examples/simple/example.clj:10",
							"examples/simple/example.clj:20",
						},
						Fuzzy: true,
>>>>>>> c530ecc2
					},
					{
						ID:          "Goodbye!",
						Message:     "Au revoir!",
						Description: "A farewell",
<<<<<<< HEAD
						Status:      model.MessageStatusFuzzy,
=======
						Positions: []string{
							"examples/simple/example.clj:30",
							"examples/simple/example.clj:40",
						},
						Fuzzy: true,
>>>>>>> c530ecc2
					},
				},
			},
			expected: []byte(`msgid ""
msgstr ""
"Language: en\n"
#. A simple greeting
#: examples/simple/example.clj:10
#: examples/simple/example.clj:20
#, fuzzy
msgid "Hello, world!"
msgstr "Bonjour le monde!"

#. A farewell
#: examples/simple/example.clj:30
#: examples/simple/example.clj:40
#, fuzzy
msgid "Goodbye!"
msgstr "Au revoir!"
`),
		},
		{
			name: "msgstr in curly braces",
			input: model.Messages{
				Language: language.English,
				Messages: []model.Message{
					{
						ID:          "Hello, world!",
						Message:     "{Bonjour le monde!}",
						Description: "A simple greeting",
						Status:      model.MessageStatusFuzzy,
					},
				},
			},
			expected: []byte(`msgid ""
msgstr ""
"Language: en\n"
#. A simple greeting
#, fuzzy
msgid "Hello, world!"
msgstr "Bonjour le monde!"
`),
		},
		{
			name: "multiline description",
			input: model.Messages{
				Language: language.English,
				Messages: []model.Message{
					{
						ID:          "Hello, world!",
						Message:     "Bonjour le monde!",
						Description: "A simple greeting\nmultiline description",
						Status:      model.MessageStatusFuzzy,
					},
					{
						ID:          "Goodbye!",
						Message:     "Au revoir!",
						Description: "A farewell",
						Status:      model.MessageStatusFuzzy,
					},
				},
			},
			expected: []byte(`msgid ""
msgstr ""
"Language: en\n"
#. A simple greeting
#. multiline description
#, fuzzy
msgid "Hello, world!"
msgstr "Bonjour le monde!"

#. A farewell
#, fuzzy
msgid "Goodbye!"
msgstr "Au revoir!"
`),
		},
		{
			name: "multiline msgid",
			input: model.Messages{
				Language: language.English,
				Messages: []model.Message{
					{
						ID:          "Hello, world!\nvery long string\n",
						Message:     "Bonjour le monde!",
						Description: "A simple greeting",
						Status:      model.MessageStatusFuzzy,
					},
					{
						ID:          "Goodbye!",
						Message:     "Au revoir!",
						Description: "A farewell",
						Status:      model.MessageStatusFuzzy,
					},
				},
			},
			expected: []byte(`msgid ""
msgstr ""
"Language: en\n"
#. A simple greeting
#, fuzzy
msgid ""
"Hello, world!\n"
"very long string\n"
msgstr "Bonjour le monde!"

#. A farewell
#, fuzzy
msgid "Goodbye!"
msgstr "Au revoir!"
`),
		},
		{
			name: "single msgid with newline",
			input: model.Messages{
				Language: language.English,
				Messages: []model.Message{
					{
						ID:          "Hello, world!\n",
						Message:     "Bonjour le monde!",
						Description: "A simple greeting",
						Status:      model.MessageStatusFuzzy,
					},
					{
						ID:          "Goodbye!",
						Message:     "Au revoir!",
						Description: "A farewell",
						Status:      model.MessageStatusFuzzy,
					},
				},
			},
			expected: []byte(`msgid ""
msgstr ""
"Language: en\n"
#. A simple greeting
#, fuzzy
msgid "Hello, world!\n"
msgstr "Bonjour le monde!"

#. A farewell
#, fuzzy
msgid "Goodbye!"
msgstr "Au revoir!"
`),
		},
		{
			name: "multiline msgstr",
			input: model.Messages{
				Language: language.English,
				Messages: []model.Message{
					{
						ID:          "Hello, world!",
						Message:     "Bonjour le monde!\nvery long string\n",
						Description: "A simple greeting",
						Status:      model.MessageStatusFuzzy,
					},
					{
						ID:          "Goodbye!",
						Message:     "Au revoir!",
						Description: "A farewell",
						Status:      model.MessageStatusFuzzy,
					},
				},
			},
			expected: []byte(`msgid ""
msgstr ""
"Language: en\n"
#. A simple greeting
#, fuzzy
msgid "Hello, world!"
msgstr ""
"Bonjour le monde!\n"
"very long string\n"

#. A farewell
#, fuzzy
msgid "Goodbye!"
msgstr "Au revoir!"
`),
		},
		{
			name: "multiline msgstr in curly braces",
			input: model.Messages{
				Language: language.English,
				Messages: []model.Message{
					{
						ID:          "Hello, world!",
						Message:     "{Bonjour le monde!\nvery long string}\n",
						Description: "A simple greeting",
						Status:      model.MessageStatusFuzzy,
					},
				},
			},
			expected: []byte(`msgid ""
msgstr ""
"Language: en\n"
#. A simple greeting
#, fuzzy
msgid "Hello, world!"
msgstr ""
"Bonjour le monde!\n"
"very long string\n"
`),
		},
		{
			name: "qouted msgstr",
			input: model.Messages{
				Language: language.English,
				Messages: []model.Message{
					{
						ID:          "Hello, world!",
						Message:     "This is a \"quoted\" string",
						Description: "A simple greeting",
						Status:      model.MessageStatusFuzzy,
					},
					{
						ID:          "Goodbye!",
						Message:     "Au revoir!",
						Description: "A farewell",
						Status:      model.MessageStatusFuzzy,
					},
				},
			},
			expected: []byte(`msgid ""
msgstr ""
"Language: en\n"
#. A simple greeting
#, fuzzy
msgid "Hello, world!"
msgstr "This is a \"quoted\" string"

#. A farewell
#, fuzzy
msgid "Goodbye!"
msgstr "Au revoir!"
`),
		},
		{
			name: "qouted msgstr in curly braces",
			input: model.Messages{
				Language: language.English,
				Messages: []model.Message{
					{
						ID:          "Hello, world!",
						Message:     "{This is a \"quoted\" string}",
						Description: "A simple greeting",
						Status:      model.MessageStatusFuzzy,
					},
				},
			},
			expected: []byte(`msgid ""
msgstr ""
"Language: en\n"
#. A simple greeting
#, fuzzy
msgid "Hello, world!"
msgstr "This is a \"quoted\" string"
`),
		},
		{
			name: "qouted msgid",
			input: model.Messages{
				Language: language.English,
				Messages: []model.Message{
					{
						ID:          "Hello, \"world!\"",
						Message:     "Bonjour le monde!",
						Description: "A simple greeting",
						Status:      model.MessageStatusFuzzy,
					},
					{
						ID:          "Goodbye!",
						Message:     "Au revoir!",
						Description: "A farewell",
						Status:      model.MessageStatusFuzzy,
					},
				},
			},
			expected: []byte(`msgid ""
msgstr ""
"Language: en\n"
#. A simple greeting
#, fuzzy
msgid "Hello, \"world!\""
msgstr "Bonjour le monde!"

#. A farewell
#, fuzzy
msgid "Goodbye!"
msgstr "Au revoir!"
`),
		},
		{
			name: "mixed fuzzy values",
			input: model.Messages{
				Language: language.English,
				Messages: []model.Message{
					{
						ID:          "Hello, world!",
						Message:     "Bonjour le monde!",
						Description: "A simple greeting",
						Status:      model.MessageStatusFuzzy,
					},
					{
						ID:          "Goodbye!",
						Message:     "Au revoir!",
						Description: "A farewell",
						Status:      model.MessageStatusUntranslated,
					},
				},
			},
			expected: []byte(`msgid ""
msgstr ""
"Language: en\n"
#. A simple greeting
#, fuzzy
msgid "Hello, world!"
msgstr "Bonjour le monde!"

#. A farewell
msgid "Goodbye!"
msgstr "Au revoir!"
`),
		},
		{
			name: "plural msgstr",
			input: model.Messages{
				Language: language.English,
				Messages: []model.Message{
					{
						ID:          "There is %d apple.",
						PluralID:    "There are %d apples.",
						Message:     "match {$count :number}\nwhen 1 {Il y a {$count} pomme.}\nwhen * {Il y a {$count} pommes.}",
						Description: "apple counts",
						Status:      model.MessageStatusFuzzy,
					},
				},
			},
			expected: []byte(`msgid ""
msgstr ""
"Language: en\n"
"Plural-Forms: nplurals=2; plural=(n != 1);\n"
#. apple counts
#, fuzzy
msgid "There is %d apple."
msgid_plural "There are %d apples."
msgstr[0] "Il y a %d pomme."
msgstr[1] "Il y a %d pommes."
`),
		},
		{
			name: "single message",
			input: model.Messages{
				Language: language.English,
				Messages: []model.Message{
					{
						ID:          "There is apple.",
						Message:     "{Il y a pomme.}",
						Description: "apple counts",
						Status:      model.MessageStatusFuzzy,
					},
				},
			},
			expected: []byte(`msgid ""
msgstr ""
"Language: en\n"
#. apple counts
#, fuzzy
msgid "There is apple."
msgstr "Il y a pomme."
`),
		},
		{
			name: "single message with new line",
			input: model.Messages{
				Language: language.English,
				Messages: []model.Message{
					{
						ID:          "There is apple.",
						Message:     "{Il y \na pomme.}",
						Description: "apple counts",
						Status:      model.MessageStatusFuzzy,
					},
				},
			},
			expected: []byte(`msgid ""
msgstr ""
"Language: en\n"
#. apple counts
#, fuzzy
msgid "There is apple."
msgstr ""
"Il y \n"
"a pomme.\n"
`),
		},
		{
			name: "single message with quoted message",
			input: model.Messages{
				Language: language.English,
				Messages: []model.Message{
					{
						ID:          "There is apple.",
						Message:     "{Il y a \"pomme\".}",
						Description: "apple counts",
						Status:      model.MessageStatusFuzzy,
					},
				},
			},
			expected: []byte(`msgid ""
msgstr ""
"Language: en\n"
#. apple counts
#, fuzzy
msgid "There is apple."
msgstr "Il y a \"pomme\"."
`),
		},
		{
			name: "plural msgstr with new line",
			input: model.Messages{
				Language: language.English,
				Messages: []model.Message{
					{
						ID:          "There is %d apple.",
						PluralID:    "There are %d apples.",
						Message:     "match {$count :number}\nwhen 1 {Il y a {$count}\npomme.}\nwhen * {Il y a {$count} pommes.}",
						Description: "apple counts",
						Status:      model.MessageStatusFuzzy,
					},
				},
			},
			expected: []byte(`msgid ""
msgstr ""
"Language: en\n"
"Plural-Forms: nplurals=2; plural=(n != 1);\n"
#. apple counts
#, fuzzy
msgid "There is %d apple."
msgid_plural "There are %d apples."
msgstr[0] ""
"Il y a %d\n"
"pomme.\n"
msgstr[1] "Il y a %d pommes."
`),
		},
		{
			name: "plural msgstr with new lines",
			input: model.Messages{
				Language: language.English,
				Messages: []model.Message{
					{
						ID:       "There is %d apple.",
						PluralID: "There are %d apples.",
						Message: "match {$count :number}\n" +
							"when 1 {Il y a {$count}\n" +
							"pomme.\n" +
							"one more line.}\n" +
							"when * {Il y a {$count}\n" +
							"pommes.}",
						Description: "apple counts",
						Status:      model.MessageStatusFuzzy,
					},
				},
			},
			expected: []byte(`msgid ""
msgstr ""
"Language: en\n"
"Plural-Forms: nplurals=2; plural=(n != 1);\n"
#. apple counts
#, fuzzy
msgid "There is %d apple."
msgid_plural "There are %d apples."
msgstr[0] ""
"Il y a %d\n"
"pomme.\n"
"one more line.\n"
msgstr[1] ""
"Il y a %d\n"
"pommes.\n"
`),
		},
		{
			name: "missing fuzzy values",
			input: model.Messages{
				Language: language.English,
				Messages: []model.Message{
					{ID: "Hello, world!", Message: "Bonjour le monde!", Description: "A simple greeting"},
					{ID: "Goodbye!", Message: "Au revoir!", Description: "A farewell"},
				},
			},
			expected: []byte(`msgid ""
msgstr ""
"Language: en\n"
#. A simple greeting
msgid "Hello, world!"
msgstr "Bonjour le monde!"

#. A farewell
msgid "Goodbye!"
msgstr "Au revoir!"
`),
		},
		{
			name: "missing description",
			input: model.Messages{
				Language: language.English,
				Messages: []model.Message{
					{
						ID:      "Hello, world!",
						Message: "Bonjour le monde!",
						Status:  model.MessageStatusFuzzy,
					},
					{
						ID:          "Goodbye!",
						Message:     "Au revoir!",
						Description: "A farewell",
						Status:      model.MessageStatusFuzzy,
					},
				},
			},
			expected: []byte(`msgid ""
msgstr ""
"Language: en\n"
#, fuzzy
msgid "Hello, world!"
msgstr "Bonjour le monde!"

#. A farewell
#, fuzzy
msgid "Goodbye!"
msgstr "Au revoir!"
`),
		},
		{
			name: "missing description and fuzzy",
			input: model.Messages{
				Language: language.English,
				Messages: []model.Message{
					{ID: "Hello, world!", Message: "Bonjour le monde!"},
					{ID: "Goodbye!", Message: "Au revoir!"},
				},
			},
			expected: []byte(`msgid ""
msgstr ""
"Language: en\n"
msgid "Hello, world!"
msgstr "Bonjour le monde!"

msgid "Goodbye!"
msgstr "Au revoir!"
`),
		},
	}

	for _, tt := range tests {
		tt := tt
		t.Run(tt.name, func(t *testing.T) {
			t.Parallel()
			result, err := ToPot(tt.input)
			if !assert.NoError(t, err) {
				return
			}

			assert.Equal(t, tt.expected, result)
		})
	}
}

func TestFromPot(t *testing.T) {
	t.Parallel()

	tests := []struct {
		expectedErr error
		input       []byte
		name        string
		expected    model.Messages
	}{
		{
			name: "valid input",
			input: []byte(`msgid ""
							msgstr ""
							"Language: en\n"
							#. a greeting
							msgid "Hello"
							msgstr "Hello, world!"

							#. a farewell
							#, fuzzy
							msgid "Goodbye"
							msgstr "Goodbye, world!"
			`),
			expected: model.Messages{
				Language: language.English,
				Messages: []model.Message{
					{
						ID:          "Hello",
						Message:     "{Hello, world!}",
						Description: "a greeting",
						Status:      model.MessageStatusUntranslated,
					},
					{
						ID:          "Goodbye",
						Message:     "{Goodbye, world!}",
						Description: "a farewell",
						Status:      model.MessageStatusFuzzy,
					},
				},
			},
		},
		{
			name: "fuzzy param before empty id",
			input: []byte(`#, fuzzy
							msgid ""
							msgstr ""
							"Language: en\n"
							#. a greeting
							msgid "Hello"
							msgstr "Hello, world!"

							#. a farewell
							msgid "Goodbye"
							msgstr "Goodbye, world!"
			`),
			expected: model.Messages{
				Language: language.English,
				Messages: []model.Message{
					{
						ID:          "Hello",
						Message:     "{Hello, world!}",
						Description: "a greeting",
						Status:      model.MessageStatusFuzzy,
					},
					{
						ID:          "Goodbye",
						Message:     "{Goodbye, world!}",
						Description: "a farewell",
						Status:      model.MessageStatusUntranslated,
					},
				},
			},
		},
		{
			name: "msgid and msgstr empty headers",
			input: []byte(`#, fuzzy
							"Language: en\n"
							#. a greeting
							msgid "Hello"
							msgstr "Hello, world!"

							#. a farewell
							msgid "Goodbye"
							msgstr "Goodbye, world!"
			`),
			expected: model.Messages{
				Language: language.English,
				Messages: []model.Message{
					{
						ID:          "Hello",
						Message:     "{Hello, world!}",
						Description: "a greeting",
						Status:      model.MessageStatusFuzzy,
					},
					{
						ID:          "Goodbye",
						Message:     "{Goodbye, world!}",
						Description: "a farewell",
						Status:      model.MessageStatusUntranslated,
					},
				},
			},
		},
		{
			name: "if empty msgstr missing",
			input: []byte(`msgid ""
							"Language: en\n"
							#. a greeting
							msgid "Hello"
							msgstr "Hello, world!"

							#. a farewell
							msgid "Goodbye"
							msgstr "Goodbye, world!"
			`),
			expected: model.Messages{
				Language: language.English,
				Messages: []model.Message{
					{
						ID:          "Hello",
						Message:     "{Hello, world!}",
						Description: "a greeting",
						Status:      model.MessageStatusUntranslated,
					},
					{
						ID:          "Goodbye",
						Message:     "{Goodbye, world!}",
						Description: "a farewell",
						Status:      model.MessageStatusUntranslated,
					},
				},
			},
		},
		{
			name: "multiline description",
			input: []byte(`msgid ""
							msgstr ""
							"Language: en\n"
							#. a greeting
							#. a greeting2
							msgid "Hello"
							msgstr ""
							"Hello, world!\n"
							"very long string\n"

							#. a farewell
							#, fuzzy
							msgid "Goodbye"
							msgstr "Goodbye, world!"
			`),
			expected: model.Messages{
				Language: language.English,
				Messages: []model.Message{
					{
						ID:          "Hello",
						Message:     "{Hello, world!\nvery long string\n}",
						Description: "a greeting\n a greeting2",
						Status:      model.MessageStatusUntranslated,
					},
					{
						ID:          "Goodbye",
						Message:     "{Goodbye, world!}",
						Description: "a farewell",
						Status:      model.MessageStatusFuzzy,
					},
				},
			},
		},
		{
			name: "multiline msgid",
			input: []byte(`msgid ""
							msgstr ""
							"Language: en\n"
							#. a greeting
							#, fuzzy
							msgid ""
							"Hello\n"
							"Hello2\n"
							msgstr "Hello, world!"
			`),
			expected: model.Messages{
				Language: language.English,
				Messages: []model.Message{
					{
						ID:          "Hello\nHello2\n",
						Message:     "{Hello, world!}",
						Description: "a greeting",
						Status:      model.MessageStatusFuzzy,
					},
				},
			},
		},
		{
			name: "all possible headers with plural messag",
			input: []byte(`msgid ""
						msgstr ""
						"Project-Id-Version: \n"
						"POT-Creation-Date: \n"
						"PO-Revision-Date: \n"
						"Last-Translator: \n"
						"Language-Team: \n"
						"Language: fr\n"
						"MIME-Version: 1.0\n"
						"Content-Type: text/plain; charset=UTF-8\n"
						"Content-Transfer-Encoding: 8bit\n"
						"X-Generator: Poedit 2.2\n"
						"Plural-Forms: nplurals=2; plural=(n > 1);\n"
						
						#: examples/simple/example.clj:10
						msgid "Greetings"
						msgstr "Bonjour"
						
						#: examples/simple/example.clj:20
						msgid "Please confirm your email"
						msgstr "Veuillez confirmer votre email"
						
						#: examples/simple/example.clj:30
						msgid "Welcome, %s!"
						msgstr "Bienvenue, %s!"
						
						#: examples/simple/example.clj:40
						#: examples/simple/example.clj:50
						msgid "product"
						msgid_plural "%s products"
						msgstr[0] "produit"
						msgstr[1] "%s produits"`),
			expected: model.Messages{
				Language: language.French,
				Messages: []model.Message{
					{
						ID:        "Greetings",
						Message:   "{Bonjour}",
						Positions: []string{"examples/simple/example.clj:10"},
					},
					{
						ID:        "Please confirm your email",
						Message:   "{Veuillez confirmer votre email}",
						Positions: []string{"examples/simple/example.clj:20"},
					},
					{
						ID:        "Welcome, %s!",
						Message:   "{Bienvenue, %s!}",
						Positions: []string{"examples/simple/example.clj:30"},
					},
					{
						ID:       "product",
						PluralID: "%s products",
						Message: `match {$count :number}
when 1 {produit}
when * {%s produits}
`,
						Positions: []string{
							"examples/simple/example.clj:40",
							"examples/simple/example.clj:50",
						},
					},
				},
			},
		},
		{
			name: "plural msgstr with simple msgstr",
			input: []byte(`msgid ""
							msgstr ""
							"Language: en\n"
							"Plural-Forms: nplurals=2; plural=(n != 1);\n"
							#. apple counts
							msgid "There is %d apple."
							msgid_plural "There are %d apples."
							msgstr[0] "Il y a %d pomme."
							msgstr[1] "Il y a %d pommes."

							msgid "hi"
							msgstr "ciao"
			`),
			expected: model.Messages{
				Language: language.English,
				Messages: []model.Message{
					{
						ID:       "There is %d apple.",
						PluralID: "There are %d apples.",
						Message: `match {$count :number}
when 1 {Il y a {$count} pomme.}
when * {Il y a {$count} pommes.}
`,
						Description: "apple counts",
						Status:      model.MessageStatusUntranslated,
					},
					{
						ID:      "hi",
						Message: "{ciao}",
					},
				},
			},
		},
		{
			name: "plural msgstr",
			input: []byte(`msgid ""
							msgstr ""
							"Language: en\n"
							"Plural-Forms: nplurals=2; plural=(n != 1);\n"
							#. apple counts
							msgid "There is %d apple."
							msgid_plural "There are %d apples."
							msgstr[0] "Il y a %d pomme."
							msgstr[1] "Il y a %d pommes."
			`),
			expected: model.Messages{
				Language: language.English,
				Messages: []model.Message{
					{
						ID:       "There is %d apple.",
						PluralID: "There are %d apples.",
						Message: `match {$count :number}
when 1 {Il y a {$count} pomme.}
when * {Il y a {$count} pommes.}
`,
						Description: "apple counts",
						Status:      model.MessageStatusUntranslated,
					},
				},
			},
		},
		{
			name: "plural msgstr with new line",
			input: []byte(`msgid ""
							msgstr ""
							"Language: en\n"
							"Plural-Forms: nplurals=2; plural=(n != 1);\n"
							#. apple counts
							msgid "There is %d apple."
							msgid_plural "There are %d apples."
							msgstr[0] ""
							"Il y a %d\n"
							"pomme.\n"
							msgstr[1] ""
							"Il y a %d\n"
							"pommes.\n"
			`),
			expected: model.Messages{
				Language: language.English,
				Messages: []model.Message{
					{
						ID:          "There is %d apple.",
						PluralID:    "There are %d apples.",
						Message:     "match {$count :number}\nwhen 1 {Il y a {$count}\npomme.}\nwhen * {Il y a {$count}\npommes.}\n",
						Description: "apple counts",
						Status:      model.MessageStatusUntranslated,
					},
				},
			},
		},
		{
			name: "multiline msgid_plural and msgid",
			input: []byte(`msgid ""
							msgstr ""
							"Language: en\n"
							"Plural-Forms: nplurals=2; plural=(n != 1);\n"
							#. apple counts
							msgid "There is %d apple."
							msgid_plural ""
							"There are %d apples.\n"
							msgstr[0] ""
							"Il y a %d\n"
							"pomme.\n"
							msgstr[1] "Il y a %d pommes."
			`),
			expected: model.Messages{
				Language: language.English,
				Messages: []model.Message{
					{
						ID:          "There is %d apple.",
						PluralID:    "There are %d apples.\n",
						Message:     "match {$count :number}\nwhen 1 {Il y a {$count}\npomme.}\nwhen * {Il y a {$count} pommes.}\n",
						Description: "apple counts",
						Status:      model.MessageStatusUntranslated,
					},
				},
			},
		},
		{
			name: "invalid input",
			input: []byte(`msgid ""
							msgstr ""
							"Language: en\n"
							#. a greeting
							msgid 323344
			`),
			expectedErr: fmt.Errorf("convert tokens to pot.Po: invalid po file: no messages found"),
		},
		{
			name: "msgid before empty msgstr is missing",
			input: []byte(`msgstr ""
							"Language: en\n"
							#. a greeting
							msgid "Hello"
							msgstr "Hello, world!"

							#. a farewell
							msgid "Goodbye"
							msgstr "Goodbye, world!"
			`),
			expectedErr: fmt.Errorf("convert tokens to pot.Po: get previous token: no previous token"),
		},
	}

	for _, tt := range tests {
		tt := tt
		t.Run(tt.name, func(t *testing.T) {
			t.Parallel()
			result, err := FromPot(tt.input)
			if tt.expectedErr != nil {
				assert.Errorf(t, err, tt.expectedErr.Error())
				return
			}

			if !assert.NoError(t, err) {
				return
			}

			assert.Equal(t, tt.expected, result)
		})
	}
}

func Test_TransformMessage(t *testing.T) {
	t.Parallel()

	n := gofakeit.IntRange(1, 5)

	lang := language.MustParse(gofakeit.LanguageBCP())

	msg := model.Messages{
		Language: lang,
		Messages: make([]model.Message, 0, n),
	}

	for i := 0; i < n; i++ {
		msg.Messages = append(msg.Messages, model.Message{
			ID:          gofakeit.SentenceSimple(),
			Description: gofakeit.SentenceSimple(),
		},
		)
	}

	msgPot, err := ToPot(msg)
	require.NoError(t, err)

	restoredMsg, err := FromPot(msgPot)
	require.NoError(t, err)

	assert.Equal(t, msg, restoredMsg)
}<|MERGE_RESOLUTION|>--- conflicted
+++ resolved
@@ -29,29 +29,21 @@
 						ID:          "Hello, world!",
 						Message:     "Bonjour le monde!",
 						Description: "A simple greeting",
-<<<<<<< HEAD
-						Status:      model.MessageStatusFuzzy,
-=======
+						Status:      model.MessageStatusFuzzy,
 						Positions: []string{
 							"examples/simple/example.clj:10",
 							"examples/simple/example.clj:20",
 						},
-						Fuzzy: true,
->>>>>>> c530ecc2
 					},
 					{
 						ID:          "Goodbye!",
 						Message:     "Au revoir!",
 						Description: "A farewell",
-<<<<<<< HEAD
-						Status:      model.MessageStatusFuzzy,
-=======
+						Status:      model.MessageStatusFuzzy,
 						Positions: []string{
 							"examples/simple/example.clj:30",
 							"examples/simple/example.clj:40",
 						},
-						Fuzzy: true,
->>>>>>> c530ecc2
 					},
 				},
 			},
