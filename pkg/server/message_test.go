--- conflicted
+++ resolved
@@ -11,7 +11,6 @@
 	"github.com/spf13/viper"
 	"github.com/stretchr/testify/require"
 	"go.expect.digital/translate/pkg/model"
-	"go.expect.digital/translate/pkg/repo"
 	"go.expect.digital/translate/pkg/repo/badgerdb"
 	"go.expect.digital/translate/pkg/testutil/rand"
 	"golang.org/x/text/language"
@@ -180,13 +179,6 @@
 			newMessages, err := translateSrv.populateTranslations(ctx, allMessages, tt.originalMessages)
 			require.NoError(t, err)
 
-<<<<<<< HEAD
-=======
-			// Load updated translated messages
-			loadedMsgs, err := translateSrv.repo.LoadMessages(ctx, service.ID, repo.LoadMessagesOpts{})
-			require.NoError(t, err, "load updated translated messages")
-
->>>>>>> f707a2d6
 			// Assert that length of loaded messages is equal to the length of all messages. (one for original + count of translated messages)
 			require.Len(t, newMessages, len(allMessages))
 			// Assert that the length of the messages in the loaded messages is equal to the length of the original messages.
@@ -194,7 +186,6 @@
 				require.Len(t, m.Messages, len(tt.originalMessages.Messages))
 			}
 		})
-
 	}
 }
 
