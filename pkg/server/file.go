--- conflicted
+++ resolved
@@ -112,11 +112,7 @@
 	// If after converting original is false, override it with the value from the request.
 	// For now, only XLIFF formats can determine if the file is original or not.
 	// All other format's converts marks this flag as false.
-<<<<<<< HEAD
-	if messages.Original == false {
-=======
 	if !messages.Original {
->>>>>>> b60f9728
 		messages.Original = params.original
 	}
 
