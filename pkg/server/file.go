--- conflicted
+++ resolved
@@ -116,23 +116,12 @@
 
 	var all model.Translations
 
-<<<<<<< HEAD
 	if translation.Original {
-=======
-	switch translation.Original {
-	default:
-		// noop
-	case true:
-		// When updating original translation, changes might affect translations - transform and update all translations.
-		var all model.Translations
-
->>>>>>> 3b9634ee
 		if all, err = t.repo.LoadTranslations(ctx, params.serviceID, repo.LoadTranslationsOpts{}); err != nil {
 			return nil, status.Errorf(codes.Internal, "")
 		}
 	}
 
-<<<<<<< HEAD
 	origIdx := all.OriginalIndex()
 
 	switch {
@@ -152,39 +141,16 @@
 		if params.populateTranslations {
 			all.PopulateTranslations()
 		}
-=======
-		if origIdx := all.OriginalIndex(); origIdx != -1 {
-			oldOriginal := all[origIdx]
-
-			// Compare repo and request original translation.
-			// Change status for new or altered translation.messages to UNTRANSLATED for all languages
-			all.MarkUntranslated(oldOriginal.FindChangedMessageIDs(translation))
-			// Replace original translation with new one.
-			all.Replace(*translation)
-			// Add missing messages for all translations.
-			if params.populateTranslations {
-				all.PopulateTranslations()
-			}
-
-			if err = t.fuzzyTranslate(ctx, all); err != nil {
-				return nil, status.Errorf(codes.Internal, "")
-			}
->>>>>>> 3b9634ee
-
-		if err := t.fuzzyTranslate(ctx, all); err != nil {
+
+		if err = t.fuzzyTranslate(ctx, all); err != nil {
 			return nil, status.Errorf(codes.Internal, "")
 		}
 	}
 
-<<<<<<< HEAD
 	// Update affected translations
 	for i := range all {
 		err = t.repo.SaveTranslation(ctx, params.serviceID, &all[i])
-=======
-	for i := range updatedTranslations {
-		err = t.repo.SaveTranslation(ctx, params.serviceID, &updatedTranslations[i])
-
->>>>>>> 3b9634ee
+
 		switch {
 		case errors.Is(err, repo.ErrNotFound):
 			return nil, status.Errorf(codes.NotFound, "service not found")
