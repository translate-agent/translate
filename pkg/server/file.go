--- conflicted
+++ resolved
@@ -18,25 +18,16 @@
 // ----------------------UploadTranslationFile-------------------------------
 
 type uploadParams struct {
-<<<<<<< HEAD
 	languageTag          language.Tag
 	original             bool
 	data                 []byte
 	schema               translatev1.Schema
 	serviceID            uuid.UUID
 	populateTranslations bool
-=======
-	languageTag language.Tag
-	original    bool
-	data        []byte
-	schema      translatev1.Schema
-	serviceID   uuid.UUID
->>>>>>> 96b73056
 }
 
 func parseUploadTranslationFileRequestParams(req *translatev1.UploadTranslationFileRequest) (*uploadParams, error) {
 	var (
-<<<<<<< HEAD
 		params = &uploadParams{
 			data:                 req.GetData(),
 			schema:               req.GetSchema(),
@@ -44,10 +35,6 @@
 			populateTranslations: req.GetPopulateTranslations(),
 		}
 		err error
-=======
-		params = &uploadParams{data: req.GetData(), schema: req.GetSchema(), original: req.GetOriginal()}
-		err    error
->>>>>>> 96b73056
 	)
 
 	params.languageTag, err = languageFromProto(req.GetLanguage())
@@ -125,11 +112,7 @@
 	// If after converting original is false, override it with the value from the request.
 	// For now, only XLIFF formats can determine if the file is original or not.
 	// All other format's converts marks this flag as false.
-<<<<<<< HEAD
-	if messages.Original == false {
-=======
 	if !messages.Original {
->>>>>>> 96b73056
 		messages.Original = params.original
 	}
 
