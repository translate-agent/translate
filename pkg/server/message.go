--- conflicted
+++ resolved
@@ -220,14 +220,7 @@
 		return nil, status.Errorf(codes.InvalidArgument, err.Error())
 	}
 
-<<<<<<< HEAD
-	allMessages, err := t.repo.LoadMessages(ctx, params.serviceID, common.LoadMessagesOpts{})
-=======
-	msgs, err := t.repo.LoadMessages(
-		ctx,
-		params.serviceID,
-		repo.LoadMessagesOpts{FilterLanguages: []language.Tag{}})
->>>>>>> f707a2d6
+	allMessages, err := t.repo.LoadMessages(ctx, params.serviceID, repo.LoadMessagesOpts{})
 	if err != nil {
 		return nil, status.Errorf(codes.Internal, "")
 	}
@@ -271,7 +264,7 @@
 			switch {
 			default:
 				// noop
-			case errors.Is(err, common.ErrNotFound):
+			case errors.Is(err, repo.ErrNotFound):
 				return nil, status.Errorf(codes.NotFound, "service not found")
 			case err != nil:
 				return nil, status.Errorf(codes.Internal, "")
@@ -396,21 +389,7 @@
 		}
 
 		// Append the translated messages to the existing messages
-<<<<<<< HEAD
 		newMessages[i].Messages = append(newMessages[i].Messages, translated.Messages...)
-=======
-		messages.Messages = append(messages.Messages, translated.Messages...)
-
-		// Save the updated translated messages
-		switch err := t.repo.SaveMessages(ctx, serviceID, &messages); {
-		default:
-			// noop
-		case errors.Is(err, repo.ErrNotFound):
-			return status.Errorf(codes.NotFound, "service not found")
-		case err != nil:
-			return status.Errorf(codes.Internal, "")
-		}
->>>>>>> f707a2d6
 	}
 
 	return newMessages, nil
