--- conflicted
+++ resolved
@@ -192,19 +192,14 @@
 				return
 			}
 
-<<<<<<< HEAD
 			if err != nil {
 				t.Error(err)
 				return
 			}
 
-			if !slices.Equal(tt.modelMask, got) {
-				t.Errorf("want %v, got %v", tt.modelMask, got)
-			}
-=======
-			require.NoError(t, err)
-			assert.ElementsMatch(t, test.modelMask, got)
->>>>>>> 8e50452a
+			if !slices.Equal(test.modelMask, got) {
+				t.Errorf("want %v, got %v", test.modelMask, got)
+			}
 		})
 	}
 }