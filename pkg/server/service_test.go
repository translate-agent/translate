package server

import (
	"errors"
	"reflect"
	"testing"

	"github.com/brianvoe/gofakeit/v6"
	"github.com/google/uuid"
	"go.expect.digital/translate/pkg/model"
	translatev1 "go.expect.digital/translate/pkg/pb/translate/v1"
	"go.expect.digital/translate/pkg/testutil/expect"
	"google.golang.org/protobuf/types/known/fieldmaskpb"
)

// ----------------------GetService-------------------------------

func Test_ParseGetServiceParams(t *testing.T) {
	t.Parallel()

	randReq := func() *translatev1.GetServiceRequest {
		return &translatev1.GetServiceRequest{
			Id: gofakeit.UUID(),
		}
	}

	happyReqWithID := randReq()

	happyReqWithoutID := randReq()
	happyReqWithoutID.Id = ""

	malformedIDReq := randReq()
	malformedIDReq.Id += "_FAIL"

	tests := []struct {
		want    *getServiceParams
		request *translatev1.GetServiceRequest
		wantErr error
		name    string
	}{
		{
			name:    "Happy Path",
			request: happyReqWithID,
			want: &getServiceParams{
				id: uuid.MustParse(happyReqWithID.GetId()),
			},
			wantErr: nil,
		},
		{
			name:    "Happy Path Empty ID",
			request: happyReqWithoutID,
			want: &getServiceParams{
				id: uuid.Nil,
			},
		},
		{
			name:    "Malformed UUID",
			request: malformedIDReq,
			wantErr: errors.New("invalid UUID length"),
		},
	}

	for _, test := range tests {
		t.Run(test.name, func(t *testing.T) {
			t.Parallel()

			got, err := parseGetServiceRequestParams(test.request)

<<<<<<< HEAD
			if tt.wantErr != nil {
				expect.ErrorContains(t, err, tt.wantErr.Error())
				return
			}

			if err != nil {
				t.Error(err)
				return
			}

			if *tt.want != *got {
				t.Errorf("want %v, got %v", tt.want, got)
			}
=======
			if test.wantErr != nil {
				require.ErrorContains(t, err, test.wantErr.Error())
				return
			}

			require.NoError(t, err)
			assert.Equal(t, test.want, got)
>>>>>>> 8e50452a
		})
	}
}

func Test_ValidateGetServiceParams(t *testing.T) {
	t.Parallel()

	tests := []struct {
		params  *getServiceParams
		wantErr error
		name    string
	}{
		{
			name:    "Happy Path",
			wantErr: nil,
			params:  &getServiceParams{id: uuid.New()},
		},
		{
			name:    "Empty ID",
			params:  &getServiceParams{id: uuid.Nil},
			wantErr: errors.New("'id' is required"),
		},
	}

	for _, test := range tests {
		t.Run(test.name, func(t *testing.T) {
			t.Parallel()

			err := test.params.validate()

<<<<<<< HEAD
			if tt.wantErr != nil {
				expect.ErrorContains(t, err, tt.wantErr.Error())
=======
			if test.wantErr != nil {
				require.ErrorContains(t, err, test.wantErr.Error())
>>>>>>> 8e50452a
				return
			}

			if err != nil {
				t.Error(err)
				return
			}
		})
	}
}

// -----------------------UpdateService-------------------------------

func randService() *model.Service {
	return &model.Service{
		ID:   uuid.New(),
		Name: gofakeit.Name(),
	}
}

func Test_ParseUpdateServiceParams(t *testing.T) {
	t.Parallel()

	randReq := func() *translatev1.UpdateServiceRequest {
		return &translatev1.UpdateServiceRequest{
			UpdateMask: &fieldmaskpb.FieldMask{Paths: []string{"name"}},
			Service:    serviceToProto(randService()),
		}
	}

	happyReq := randReq()

	happyReqWithoutServiceID := randReq()
	happyReqWithoutServiceID.Service.Id = ""

	happyReqWithoutService := randReq()
	happyReqWithoutService.Service = nil

	happyReqWithoutUpdateMask := randReq()
	happyReqWithoutUpdateMask.UpdateMask = nil

	malformedIDReq := randReq()
	malformedIDReq.Service.Id += "_FAIL"

	invalidUpdateMaskPathParams := randReq()
	invalidUpdateMaskPathParams.UpdateMask.Paths = gofakeit.NiceColors()

	tests := []struct {
		want    *updateServiceParams
		wantErr error
		request *translatev1.UpdateServiceRequest
		name    string
	}{
		{
			name:    "Happy Path",
			request: happyReq,
			want: &updateServiceParams{
				mask: []string{"name"},
				service: &model.Service{
					ID:   uuid.MustParse(happyReq.GetService().GetId()),
					Name: happyReq.GetService().GetName(),
				},
			},
			wantErr: nil,
		},
		{
			name:    "Happy Path Without Service ID",
			request: happyReqWithoutServiceID,
			want: &updateServiceParams{
				mask: []string{"name"},
				service: &model.Service{
					ID:   uuid.Nil,
					Name: happyReqWithoutServiceID.GetService().GetName(),
				},
			},
			wantErr: nil,
		},

		{
			name:    "Happy Path Without Service",
			request: happyReqWithoutService,
			want: &updateServiceParams{
				mask:    []string{"name"},
				service: nil,
			},
		},
		{
			name:    "Happy Path Without Update Mask",
			request: happyReqWithoutUpdateMask,
			want: &updateServiceParams{
				mask: nil,
				service: &model.Service{
					ID:   uuid.MustParse(happyReqWithoutUpdateMask.GetService().GetId()),
					Name: happyReqWithoutUpdateMask.GetService().GetName(),
				},
			},
		},
		{
			name:    "Malformed Service ID",
			request: malformedIDReq,
			wantErr: errors.New("invalid UUID length"),
		},
		{
			name:    "Invalid Update Mask Path",
			request: invalidUpdateMaskPathParams,
			wantErr: errors.New("invalid path"),
		},
	}

	for _, test := range tests {
		t.Run(test.name, func(t *testing.T) {
			t.Parallel()

			got, err := parseUpdateServiceParams(test.request)

<<<<<<< HEAD
			if tt.wantErr != nil {
				expect.ErrorContains(t, err, tt.wantErr.Error())
=======
			if test.wantErr != nil {
				require.ErrorContains(t, err, test.wantErr.Error())
>>>>>>> 8e50452a
				return
			}

			if err != nil {
				t.Error(err)
				return
			}

<<<<<<< HEAD
			if !reflect.DeepEqual(tt.want, got) {
				t.Errorf("want %v, got %v", tt.want, got)
			}
=======
			assert.Equal(t, test.want, got)
>>>>>>> 8e50452a
		})
	}
}

func Test_ValidateUpdateServiceParams(t *testing.T) {
	t.Parallel()

	randParams := func() *updateServiceParams {
		return &updateServiceParams{
			mask:    []string{"name"},
			service: randService(),
		}
	}

	happyParams := randParams()

	happyParamsMissingUpdateMask := randParams()
	happyParamsMissingUpdateMask.mask = nil

	missingServiceParams := randParams()
	missingServiceParams.service = nil

	// when updating a service, the service.ID is required and validation fails without it.
	missingServiceIDParams := randParams()
	missingServiceIDParams.service.ID = uuid.Nil

	tests := []struct {
		params  *updateServiceParams
		wantErr error
		name    string
	}{
		{
			name:    "Happy Path",
			params:  happyParams,
			wantErr: nil,
		},
		{
			name:    "Happy Path Missing Update Mask",
			params:  happyParamsMissingUpdateMask,
			wantErr: nil,
		},
		{
			name:    "Missing Service",
			params:  missingServiceParams,
			wantErr: errors.New("'service' is required"),
		},
		{
			name:    "Missing Service ID",
			params:  missingServiceIDParams,
			wantErr: errors.New("'service.id' is required"),
		},
	}

	for _, test := range tests {
		t.Run(test.name, func(t *testing.T) {
			t.Parallel()

			err := test.params.validate()

<<<<<<< HEAD
			if tt.wantErr != nil {
				expect.ErrorContains(t, err, tt.wantErr.Error())
=======
			if test.wantErr != nil {
				require.ErrorContains(t, err, test.wantErr.Error())
>>>>>>> 8e50452a
				return
			}

			if err != nil {
				t.Error(err)
			}
		})
	}
}

// ----------------------DeleteService Parse Params------------------------------

func Test_ParseDeleteServiceParams(t *testing.T) {
	t.Parallel()

	randReq := func() *translatev1.DeleteServiceRequest {
		return &translatev1.DeleteServiceRequest{
			Id: gofakeit.UUID(),
		}
	}

	happyReqWithID := randReq()

	happyReqWithoutID := randReq()
	happyReqWithoutID.Id = ""

	malformedIDReq := randReq()
	malformedIDReq.Id += "_FAIL"

	tests := []struct {
		want    *deleteServiceParams
		request *translatev1.DeleteServiceRequest
		wanterr error
		name    string
	}{
		{
			name:    "Happy Path With ID",
			request: happyReqWithID,
			want:    &deleteServiceParams{id: uuid.MustParse(happyReqWithID.GetId())},
			wanterr: nil,
		},
		{
			name:    "Happy Path Without ID",
			request: happyReqWithoutID,
			want:    &deleteServiceParams{id: uuid.Nil},
			wanterr: nil,
		},
		{
			name:    "Malformed UUID",
			request: malformedIDReq,
			wanterr: errors.New("invalid UUID length"),
		},
	}

	for _, test := range tests {
		t.Run(test.name, func(t *testing.T) {
			t.Parallel()

			got, err := parseDeleteServiceRequest(test.request)

<<<<<<< HEAD
			if tt.wanterr != nil {
				expect.ErrorContains(t, err, tt.wanterr.Error())
=======
			if test.wanterr != nil {
				require.ErrorContains(t, err, test.wanterr.Error())
>>>>>>> 8e50452a
				return
			}

			if err != nil {
				t.Error(err)
				return
			}

<<<<<<< HEAD
			if !reflect.DeepEqual(tt.want, got) {
				t.Errorf("want %v, got %v", tt.want, got)
			}
=======
			assert.Equal(t, test.want, got)
>>>>>>> 8e50452a
		})
	}
}

func Test_ValidateDeleteServiceParams(t *testing.T) {
	t.Parallel()

	randParams := func() *deleteServiceParams {
		return &deleteServiceParams{id: uuid.New()}
	}

	happyParams := randParams()

	emptyIDParams := randParams()
	emptyIDParams.id = uuid.Nil

	tests := []struct {
		params  *deleteServiceParams
		wantErr error
		name    string
	}{
		{
			name:    "Happy Path",
			params:  happyParams,
			wantErr: nil,
		},
		{
			name:    "Empty ID",
			params:  emptyIDParams,
			wantErr: errors.New("'id' is required"),
		},
	}

	for _, test := range tests {
		t.Run(test.name, func(t *testing.T) {
			t.Parallel()

			err := test.params.validate()

<<<<<<< HEAD
			if tt.wantErr != nil {
				expect.ErrorContains(t, err, tt.wantErr.Error())
=======
			if test.wantErr != nil {
				require.ErrorContains(t, err, test.wantErr.Error())
>>>>>>> 8e50452a
				return
			}

			if err != nil {
				t.Error(err)
			}
		})
	}
}

// ----------------------CreateService------------------------------

func Test_ParseCreateServiceParams(t *testing.T) {
	t.Parallel()

	randReq := func() *translatev1.CreateServiceRequest {
		return &translatev1.CreateServiceRequest{
			Service: serviceToProto(randService()),
		}
	}

	happyReqWithServiceID := randReq()

	happyReqWithoutServiceID := randReq()
	happyReqWithoutServiceID.Service.Id = ""

	happyReqWithoutService := randReq()
	happyReqWithoutService.Service = nil

	malformedServiceIDReq := randReq()
	malformedServiceIDReq.Service.Id += "_FAIL"

	tests := []struct {
		request *translatev1.CreateServiceRequest
		wantErr error
		want    *createServiceParams
		name    string
	}{
		{
			name:    "Happy Path With Service ID",
			request: happyReqWithServiceID,
			wantErr: nil,
			want: &createServiceParams{
				service: &model.Service{
					ID:   uuid.MustParse(happyReqWithServiceID.GetService().GetId()),
					Name: happyReqWithServiceID.GetService().GetName(),
				},
			},
		},
		{
			name:    "Happy Path Without Service ID",
			request: happyReqWithoutServiceID,
			wantErr: nil,
			want: &createServiceParams{
				service: &model.Service{
					ID:   uuid.Nil,
					Name: happyReqWithoutServiceID.GetService().GetName(),
				},
			},
		},
		{
			name:    "Happy Path Without Service",
			request: happyReqWithoutService,
			wantErr: nil,
			want: &createServiceParams{
				service: nil,
			},
		},
		{
			name:    "Malformed Service ID",
			request: malformedServiceIDReq,
			wantErr: errors.New("invalid UUID length"),
		},
	}

	for _, test := range tests {
		t.Run(test.name, func(t *testing.T) {
			t.Parallel()

			got, err := parseCreateServiceParams(test.request)

<<<<<<< HEAD
			if tt.wantErr != nil {
				expect.ErrorContains(t, err, tt.wantErr.Error())
				return
			}

			if err != nil {
				t.Error(err)
				return
			}

			if !reflect.DeepEqual(tt.want, got) {
				t.Errorf("want %v, got %v", tt.want, got)
			}
=======
			if test.wantErr != nil {
				require.ErrorContains(t, err, test.wantErr.Error())
				return
			}

			require.NoError(t, err)
			assert.Equal(t, test.want, got)
>>>>>>> 8e50452a
		})
	}
}

func Test_ValidateCreateServiceParams(t *testing.T) {
	t.Parallel()

	randParams := func() *createServiceParams {
		return &createServiceParams{service: randService()}
	}

	happyParams := randParams()

	// when creating a service, the service.ID is optional and validation passes.
	happyParamsEmptyServiceID := randParams()
	happyParamsEmptyServiceID.service.ID = uuid.Nil

	emptyServiceParams := randParams()
	emptyServiceParams.service = nil

	tests := []struct {
		params  *createServiceParams
		wantErr error
		name    string
	}{
		{
			name:    "Happy Path",
			params:  happyParams,
			wantErr: nil,
		},
		{
			name:    "Happy Path Empty Service ID",
			params:  happyParamsEmptyServiceID,
			wantErr: nil,
		},
		{
			name:    "Empty Service",
			params:  emptyServiceParams,
			wantErr: errors.New("'service' is required"),
		},
	}

	for _, test := range tests {
		t.Run(test.name, func(t *testing.T) {
			t.Parallel()

			err := test.params.validate()

<<<<<<< HEAD
			if tt.wantErr != nil {
				expect.ErrorContains(t, err, tt.wantErr.Error())
=======
			if test.wantErr != nil {
				require.ErrorContains(t, err, test.wantErr.Error())
>>>>>>> 8e50452a
				return
			}

			if err != nil {
				t.Error(err)
			}
		})
	}
}<|MERGE_RESOLUTION|>--- conflicted
+++ resolved
@@ -66,29 +66,19 @@
 
 			got, err := parseGetServiceRequestParams(test.request)
 
-<<<<<<< HEAD
-			if tt.wantErr != nil {
-				expect.ErrorContains(t, err, tt.wantErr.Error())
-				return
-			}
-
-			if err != nil {
-				t.Error(err)
-				return
-			}
-
-			if *tt.want != *got {
-				t.Errorf("want %v, got %v", tt.want, got)
-			}
-=======
-			if test.wantErr != nil {
-				require.ErrorContains(t, err, test.wantErr.Error())
-				return
-			}
-
-			require.NoError(t, err)
-			assert.Equal(t, test.want, got)
->>>>>>> 8e50452a
+			if test.wantErr != nil {
+				expect.ErrorContains(t, err, test.wantErr.Error())
+				return
+			}
+
+			if err != nil {
+				t.Error(err)
+				return
+			}
+
+			if *test.want != *got {
+				t.Errorf("want %v, got %v", test.want, got)
+			}
 		})
 	}
 }
@@ -119,13 +109,8 @@
 
 			err := test.params.validate()
 
-<<<<<<< HEAD
-			if tt.wantErr != nil {
-				expect.ErrorContains(t, err, tt.wantErr.Error())
-=======
-			if test.wantErr != nil {
-				require.ErrorContains(t, err, test.wantErr.Error())
->>>>>>> 8e50452a
+			if test.wantErr != nil {
+				expect.ErrorContains(t, err, test.wantErr.Error())
 				return
 			}
 
@@ -241,28 +226,19 @@
 
 			got, err := parseUpdateServiceParams(test.request)
 
-<<<<<<< HEAD
-			if tt.wantErr != nil {
-				expect.ErrorContains(t, err, tt.wantErr.Error())
-=======
-			if test.wantErr != nil {
-				require.ErrorContains(t, err, test.wantErr.Error())
->>>>>>> 8e50452a
-				return
-			}
-
-			if err != nil {
-				t.Error(err)
-				return
-			}
-
-<<<<<<< HEAD
-			if !reflect.DeepEqual(tt.want, got) {
-				t.Errorf("want %v, got %v", tt.want, got)
-			}
-=======
-			assert.Equal(t, test.want, got)
->>>>>>> 8e50452a
+			if test.wantErr != nil {
+				expect.ErrorContains(t, err, test.wantErr.Error())
+				return
+			}
+
+			if err != nil {
+				t.Error(err)
+				return
+			}
+
+			if !reflect.DeepEqual(test.want, got) {
+				t.Errorf("want %v, got %v", test.want, got)
+			}
 		})
 	}
 }
@@ -322,13 +298,8 @@
 
 			err := test.params.validate()
 
-<<<<<<< HEAD
-			if tt.wantErr != nil {
-				expect.ErrorContains(t, err, tt.wantErr.Error())
-=======
-			if test.wantErr != nil {
-				require.ErrorContains(t, err, test.wantErr.Error())
->>>>>>> 8e50452a
+			if test.wantErr != nil {
+				expect.ErrorContains(t, err, test.wantErr.Error())
 				return
 			}
 
@@ -389,28 +360,19 @@
 
 			got, err := parseDeleteServiceRequest(test.request)
 
-<<<<<<< HEAD
-			if tt.wanterr != nil {
-				expect.ErrorContains(t, err, tt.wanterr.Error())
-=======
 			if test.wanterr != nil {
-				require.ErrorContains(t, err, test.wanterr.Error())
->>>>>>> 8e50452a
-				return
-			}
-
-			if err != nil {
-				t.Error(err)
-				return
-			}
-
-<<<<<<< HEAD
-			if !reflect.DeepEqual(tt.want, got) {
-				t.Errorf("want %v, got %v", tt.want, got)
-			}
-=======
-			assert.Equal(t, test.want, got)
->>>>>>> 8e50452a
+				expect.ErrorContains(t, err, test.wanterr.Error())
+				return
+			}
+
+			if err != nil {
+				t.Error(err)
+				return
+			}
+
+			if !reflect.DeepEqual(test.want, got) {
+				t.Errorf("want %v, got %v", test.want, got)
+			}
 		})
 	}
 }
@@ -450,13 +412,8 @@
 
 			err := test.params.validate()
 
-<<<<<<< HEAD
-			if tt.wantErr != nil {
-				expect.ErrorContains(t, err, tt.wantErr.Error())
-=======
-			if test.wantErr != nil {
-				require.ErrorContains(t, err, test.wantErr.Error())
->>>>>>> 8e50452a
+			if test.wantErr != nil {
+				expect.ErrorContains(t, err, test.wantErr.Error())
 				return
 			}
 
@@ -538,29 +495,19 @@
 
 			got, err := parseCreateServiceParams(test.request)
 
-<<<<<<< HEAD
-			if tt.wantErr != nil {
-				expect.ErrorContains(t, err, tt.wantErr.Error())
-				return
-			}
-
-			if err != nil {
-				t.Error(err)
-				return
-			}
-
-			if !reflect.DeepEqual(tt.want, got) {
-				t.Errorf("want %v, got %v", tt.want, got)
-			}
-=======
-			if test.wantErr != nil {
-				require.ErrorContains(t, err, test.wantErr.Error())
-				return
-			}
-
-			require.NoError(t, err)
-			assert.Equal(t, test.want, got)
->>>>>>> 8e50452a
+			if test.wantErr != nil {
+				expect.ErrorContains(t, err, test.wantErr.Error())
+				return
+			}
+
+			if err != nil {
+				t.Error(err)
+				return
+			}
+
+			if !reflect.DeepEqual(test.want, got) {
+				t.Errorf("want %v, got %v", test.want, got)
+			}
 		})
 	}
 }
@@ -609,13 +556,8 @@
 
 			err := test.params.validate()
 
-<<<<<<< HEAD
-			if tt.wantErr != nil {
-				expect.ErrorContains(t, err, tt.wantErr.Error())
-=======
-			if test.wantErr != nil {
-				require.ErrorContains(t, err, test.wantErr.Error())
->>>>>>> 8e50452a
+			if test.wantErr != nil {
+				expect.ErrorContains(t, err, test.wantErr.Error())
 				return
 			}
 
